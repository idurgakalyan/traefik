---
title: "Traefik AWS ECS Documentation"
description: "Configuration discovery in Traefik is achieved through Providers. Read the technical documentation for leveraging AWS ECS in Traefik."
---

# Traefik & AWS ECS

A Story of Labels & Elastic Containers
{: .subtitle }

Attach labels to your ECS containers and let Traefik do the rest!

## Configuration Examples

??? example "Configuring ECS provider"

    Enabling the ECS provider:

    ```yaml tab="File (YAML)"
    providers:
      ecs: {}
    ```

    ```toml tab="File (TOML)"
    [providers.ecs]
    ```

    ```bash tab="CLI"
    --providers.ecs=true
    ```

## Policy

Traefik needs the following policy to read ECS information:

```json
{
    "Version": "2012-10-17",
    "Statement": [
        {
            "Sid": "TraefikECSReadAccess",
            "Effect": "Allow",
            "Action": [
                "ecs:ListClusters",
                "ecs:DescribeClusters",
                "ecs:ListTasks",
                "ecs:DescribeTasks",
                "ecs:DescribeContainerInstances",
                "ecs:DescribeTaskDefinition",
                "ec2:DescribeInstances",
                "ssm:DescribeInstanceInformation"
            ],
            "Resource": [
                "*"
            ]
        }
    ]
}
```

!!! info "ECS Anywhere"

    Please note that the `ssm:DescribeInstanceInformation` action is required for ECS anywhere instances discovery.

## Provider Configuration

### `autoDiscoverClusters`

_Optional, Default=false_

Search for services in cluster list.

- If set to `true` service discovery is enabled for all clusters.
- If set to `false` service discovery is enabled on configured clusters only.

```yaml tab="File (YAML)"
providers:
  ecs:
    autoDiscoverClusters: true
    # ...
```

```toml tab="File (TOML)"
[providers.ecs]
  autoDiscoverClusters = true
  # ...
```

```bash tab="CLI"
--providers.ecs.autoDiscoverClusters=true
# ...
```

### `ecsAnywhere`

_Optional, Default=false_

Enable ECS Anywhere support.

- If set to `true` service discovery is enabled for ECS Anywhere instances.
- If set to `false` service discovery is disabled for ECS Anywhere instances.

```yaml tab="File (YAML)"
providers:
  ecs:
    ecsAnywhere: true
    # ...
```

```toml tab="File (TOML)"
[providers.ecs]
  ecsAnywhere = true
  # ...
```

```bash tab="CLI"
--providers.ecs.ecsAnywhere=true
# ...
```

### `clusters`

_Optional, Default=["default"]_

Search for services in cluster list.
This option is ignored if `autoDiscoverClusters` is set to `true`.

```yaml tab="File (YAML)"
providers:
  ecs:
    clusters:
      - default
    # ...
```

```toml tab="File (TOML)"
[providers.ecs]
  clusters = ["default"]
  # ...
```

```bash tab="CLI"
--providers.ecs.clusters=default
# ...
```

### `exposedByDefault`

_Optional, Default=true_

Expose ECS services by default in Traefik.

If set to `false`, services that do not have a `traefik.enable=true` label are ignored from the resulting routing configuration.

```yaml tab="File (YAML)"
providers:
  ecs:
    exposedByDefault: false
    # ...
```

```toml tab="File (TOML)"
[providers.ecs]
  exposedByDefault = false
  # ...
```

```bash tab="CLI"
--providers.ecs.exposedByDefault=false
# ...
```

<<<<<<< HEAD
### `healthyTasksOnly`

_Optional, Default=false_

Determines whether Traefik discovers only healthy tasks (`HEALTHY` healthStatus).
=======
### `constraints`

_Optional, Default=""_

The `constraints` option can be set to an expression that Traefik matches against the container labels (task),
to determine whether to create any route for that container. 
If none of the container labels match the expression, no route for that container is created. 
If the expression is empty, all detected containers are included.

The expression syntax is based on the `Label("key", "value")`, and `LabelRegex("key", "value")` functions,
as well as the usual boolean logic, as shown in examples below.

??? example "Constraints Expression Examples"

    ```toml
    # Includes only containers having a label with key `a.label.name` and value `foo`
    constraints = "Label(`a.label.name`, `foo`)"
    ```

    ```toml
    # Excludes containers having any label with key `a.label.name` and value `foo`
    constraints = "!Label(`a.label.name`, `value`)"
    ```

    ```toml
    # With logical AND.
    constraints = "Label(`a.label.name`, `valueA`) && Label(`another.label.name`, `valueB`)"
    ```

    ```toml
    # With logical OR.
    constraints = "Label(`a.label.name`, `valueA`) || Label(`another.label.name`, `valueB`)"
    ```

    ```toml
    # With logical AND and OR, with precedence set by parentheses.
    constraints = "Label(`a.label.name`, `valueA`) && (Label(`another.label.name`, `valueB`) || Label(`yet.another.label.name`, `valueC`))"
    ```

    ```toml
    # Includes only containers having a label with key `a.label.name` and a value matching the `a.+` regular expression.
    constraints = "LabelRegex(`a.label.name`, `a.+`)"
    ```

For additional information, refer to [Restrict the Scope of Service Discovery](./overview.md#restrict-the-scope-of-service-discovery).
>>>>>>> 39b00777

```yaml tab="File (YAML)"
providers:
  ecs:
<<<<<<< HEAD
    healthyTasksOnly: true
=======
    constraints: "Label(`a.label.name`,`foo`)"
>>>>>>> 39b00777
    # ...
```

```toml tab="File (TOML)"
[providers.ecs]
<<<<<<< HEAD
  healthyTasksOnly = true
=======
  constraints = "Label(`a.label.name`,`foo`)"
>>>>>>> 39b00777
  # ...
```

```bash tab="CLI"
<<<<<<< HEAD
--providers.ecs.healthyTasksOnly=true
=======
--providers.ecs.constraints=Label(`a.label.name`,`foo`)
>>>>>>> 39b00777
# ...
```

### `defaultRule`

_Optional, Default=```Host(`{{ normalize .Name }}`)```_

The `defaultRule` option defines what routing rule to apply to a container if no rule is defined by a label.

It must be a valid [Go template](https://pkg.go.dev/text/template/), and can use
[sprig template functions](https://masterminds.github.io/sprig/).
The container service name can be accessed with the `Name` identifier,
and the template has access to all the labels defined on this container.

```yaml tab="File (YAML)"
providers:
  ecs:
    defaultRule: "Host(`{{ .Name }}.{{ index .Labels \"customLabel\"}}`)"
    # ...
```

```toml tab="File (TOML)"
[providers.ecs]
  defaultRule = "Host(`{{ .Name }}.{{ index .Labels \"customLabel\"}}`)"
  # ...
```

```bash tab="CLI"
--providers.ecs.defaultRule=Host(`{{ .Name }}.{{ index .Labels \"customLabel\"}}`)
# ...
```

### `refreshSeconds`

_Optional, Default=15_

Polling interval (in seconds).

```yaml tab="File (YAML)"
providers:
  ecs:
    refreshSeconds: 15
    # ...
```

```toml tab="File (TOML)"
[providers.ecs]
  refreshSeconds = 15
  # ...
```

```bash tab="CLI"
--providers.ecs.refreshSeconds=15
# ...
```

### Credentials

_Optional_

If `region` is not provided, it is resolved from the EC2 metadata endpoint for EC2 tasks.
In a FARGATE context it is resolved from the `AWS_REGION` environment variable.

If `accessKeyID` and `secretAccessKey` are not provided, credentials are resolved in the following order:

- Using the environment variables `AWS_ACCESS_KEY_ID`, `AWS_SECRET_ACCESS_KEY`, and `AWS_SESSION_TOKEN`.
- Using shared credentials, determined by `AWS_PROFILE` and `AWS_SHARED_CREDENTIALS_FILE`, defaults to `default` and `~/.aws/credentials`.
- Using EC2 instance role or ECS task role

```yaml tab="File (YAML)"
providers:
  ecs:
    region: us-east-1
    accessKeyID: "abc"
    secretAccessKey: "123"
    # ...
```

```toml tab="File (TOML)"
[providers.ecs]
  region = "us-east-1"
  accessKeyID = "abc"
  secretAccessKey = "123"
```

```bash tab="CLI"
--providers.ecs.region="us-east-1"
--providers.ecs.accessKeyID="abc"
--providers.ecs.secretAccessKey="123"
# ...
```<|MERGE_RESOLUTION|>--- conflicted
+++ resolved
@@ -170,13 +170,6 @@
 # ...
 ```
 
-<<<<<<< HEAD
-### `healthyTasksOnly`
-
-_Optional, Default=false_
-
-Determines whether Traefik discovers only healthy tasks (`HEALTHY` healthStatus).
-=======
 ### `constraints`
 
 _Optional, Default=""_
@@ -222,35 +215,46 @@
     ```
 
 For additional information, refer to [Restrict the Scope of Service Discovery](./overview.md#restrict-the-scope-of-service-discovery).
->>>>>>> 39b00777
-
-```yaml tab="File (YAML)"
-providers:
-  ecs:
-<<<<<<< HEAD
+
+```yaml tab="File (YAML)"
+providers:
+  ecs:
+    constraints: "Label(`a.label.name`,`foo`)"
+    # ...
+```
+
+```toml tab="File (TOML)"
+[providers.ecs]
+  constraints = "Label(`a.label.name`,`foo`)"
+  # ...
+```
+
+```bash tab="CLI"
+--providers.ecs.constraints=Label(`a.label.name`,`foo`)
+# ...
+```
+
+### `healthyTasksOnly`
+
+_Optional, Default=false_
+
+Determines whether Traefik discovers only healthy tasks (`HEALTHY` healthStatus).
+
+```yaml tab="File (YAML)"
+providers:
+  ecs:
     healthyTasksOnly: true
-=======
-    constraints: "Label(`a.label.name`,`foo`)"
->>>>>>> 39b00777
-    # ...
-```
-
-```toml tab="File (TOML)"
-[providers.ecs]
-<<<<<<< HEAD
+    # ...
+```
+
+```toml tab="File (TOML)"
+[providers.ecs]
   healthyTasksOnly = true
-=======
-  constraints = "Label(`a.label.name`,`foo`)"
->>>>>>> 39b00777
-  # ...
-```
-
-```bash tab="CLI"
-<<<<<<< HEAD
+  # ...
+```
+
+```bash tab="CLI"
 --providers.ecs.healthyTasksOnly=true
-=======
---providers.ecs.constraints=Label(`a.label.name`,`foo`)
->>>>>>> 39b00777
 # ...
 ```
 
