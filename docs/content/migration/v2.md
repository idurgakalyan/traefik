--- conflicted
+++ resolved
@@ -359,7 +359,12 @@
 In order to use non-ASCII domain names in a router's rule, one should use the Punycode form of the domain name.
 For more information, please read the [HTTP routers rule](../routing/routers/index.md#rule) part or [TCP router rules](../routing/routers/index.md#rule_1) part of the documentation.
 
-<<<<<<< HEAD
+## v2.4.8 to v2.4.9
+
+### Tracing Span
+
+In `v2.4.9`, we changed span error to log only server errors (>= 500).
+
 ## v2.4 to v2.5
 
 ### Kubernetes CRD
@@ -380,11 +385,4 @@
 
 The `extensions/v1beta1` API Version should now be replaced either by `networking.k8s.io/v1beta1` or by `networking.k8s.io/v1` (as of Kubernetes v1.19+).
 
-The support of the `networking.k8s.io/v1beta1` API Version will stop in Kubernetes v1.22.
-=======
-## v2.4.8 to v2.4.9
-
-### Tracing Span
-
-In `v2.4.9`, we changed span error to log only server errors (>= 500).
->>>>>>> e096bf6b
+The support of the `networking.k8s.io/v1beta1` API Version will stop in Kubernetes v1.22.