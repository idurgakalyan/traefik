run:
  timeout: 10m

linters-settings:
  govet:
    enable-all: true
    disable:
      - shadow
      - fieldalignment
  gocyclo:
    min-complexity: 14
  goconst:
    min-len: 3
    min-occurrences: 4
  misspell:
    locale: US
  funlen:
    lines: -1
    statements: 120
  forbidigo:
    forbid:
      - ^print(ln)?$
      - ^spew\.Print(f|ln)?$
      - ^spew\.Dump$
  depguard:
    rules:
      main:
        deny:
          - pkg: "github.com/instana/testify"
            desc: not allowed
          - pkg: "github.com/pkg/errors"
            desc: Should be replaced by standard lib errors package
          - pkg: "k8s.io/api/networking/v1beta1"
            desc: This API is deprecated
          - pkg: "k8s.io/api/extensions/v1beta1"
            desc: This API is deprecated
  godox:
    keywords:
      - FIXME
  importas:
    no-unaliased: true
    alias:
      - alias: composeapi
        pkg: github.com/docker/compose/v2/pkg/api

      # Standard Kubernetes rewrites:
      - alias: corev1
        pkg: "k8s.io/api/core/v1"
      - alias: netv1
        pkg: "k8s.io/api/networking/v1"
      - alias: admv1
        pkg: "k8s.io/api/admission/v1"
      - alias: admv1beta1
        pkg: "k8s.io/api/admission/v1beta1"
      - alias: metav1
        pkg: "k8s.io/apimachinery/pkg/apis/meta/v1"
      - alias: ktypes
        pkg: "k8s.io/apimachinery/pkg/types"
      - alias: kerror
        pkg: "k8s.io/apimachinery/pkg/api/errors"
      - alias: kclientset
        pkg: "k8s.io/client-go/kubernetes"
      - alias: kinformers
        pkg: "k8s.io/client-go/informers"
      - alias: ktesting
        pkg: "k8s.io/client-go/testing"
      - alias: kschema
        pkg: "k8s.io/apimachinery/pkg/runtime/schema"
      - alias: kscheme
        pkg: "k8s.io/client-go/kubernetes/scheme"
      - alias: kversion
        pkg: "k8s.io/apimachinery/pkg/version"
      - alias: kubefake
        pkg: "k8s.io/client-go/kubernetes/fake"
      - alias: discoveryfake
        pkg: "k8s.io/client-go/discovery/fake"

      # Kubernetes Gateway rewrites:
      - alias: gateclientset
        pkg: "sigs.k8s.io/gateway-api/pkg/client/clientset/gateway/versioned"
      - alias: gateinformers
        pkg: "sigs.k8s.io/gateway-api/pkg/client/informers/gateway/externalversions"
      - alias: gatev1alpha2
        pkg: "sigs.k8s.io/gateway-api/apis/v1alpha2"

      # Traefik Kubernetes rewrites:
      - alias: traefikv1alpha1
        pkg: "github.com/traefik/traefik/v3/pkg/provider/kubernetes/crd/traefikio/v1alpha1"
      - alias: traefikclientset
        pkg: "github.com/traefik/traefik/v3/pkg/provider/kubernetes/crd/generated/clientset/versioned"
      - alias: traefikinformers
        pkg: "github.com/traefik/traefik/v3/pkg/provider/kubernetes/crd/generated/informers/externalversions"
      - alias: traefikscheme
        pkg: "github.com/traefik/traefik/v3/pkg/provider/kubernetes/crd/generated/clientset/versioned/scheme"
      - alias: traefikcrdfake
        pkg: "github.com/traefik/traefik/v3/pkg/provider/kubernetes/crd/generated/clientset/versioned/fake"
  tagalign:
    align: false
    sort: true
    order:
      - description
      - json
      - toml
      - yaml
      - yml
      - label
      - label-slice-as-struct
      - file
      - kv
      - export
  revive:
    rules:
      - name: struct-tag
      - name: blank-imports
      - name: context-as-argument
      - name: context-keys-type
      - name: dot-imports
      - name: error-return
      - name: error-strings
      - name: error-naming
      - name: exported
        disabled: true
      - name: if-return
      - name: increment-decrement
      - name: var-naming
      - name: var-declaration
      - name: package-comments
        disabled: true
      - name: range
      - name: receiver-naming
      - name: time-naming
      - name: unexported-return
      - name: indent-error-flow
      - name: errorf
      - name: empty-block
      - name: superfluous-else
      - name: unused-parameter
        disabled: true
      - name: unreachable-code
      - name: redefines-builtin-id
  gomoddirectives:
    replace-allow-list:
      - github.com/abbot/go-http-auth
      - github.com/gorilla/mux
      - github.com/mailgun/minheap
      - github.com/mailgun/multibuf
      - github.com/jaguilar/vt100
      - github.com/cucumber/godog
  testifylint:
    disable:
      - suite-dont-use-pkg
      - require-error
      - go-require
<<<<<<< HEAD
  staticcheck:
    checks:
      - all
      - -SA1019
=======
  errcheck:
    exclude-functions:
      - fmt.Fprintln
>>>>>>> bfda5e60
linters:
  enable-all: true
  disable:
    - execinquery # deprecated
    - gomnd # deprecated
    - sqlclosecheck # not relevant (SQL)
    - rowserrcheck # not relevant (SQL)
    - cyclop # duplicate of gocyclo
    - lll # Not relevant
    - gocyclo # FIXME must be fixed
    - gocognit # Too strict
    - nestif # Too many false-positive.
    - prealloc # Too many false-positive.
    - makezero # Not relevant
    - dupl # Too strict
    - gosec # Too strict
    - gochecknoinits
    - gochecknoglobals
    - wsl # Too strict
    - nlreturn # Not relevant
    - mnd # Too strict
    - stylecheck # skip because report issues related to some generated files.
    - testpackage # Too strict
    - tparallel # Not relevant
    - paralleltest # Not relevant
    - exhaustive # Not relevant
    - exhaustruct # Not relevant
    - err113 # Too strict
    - wrapcheck # Too strict
    - noctx # Too strict
    - bodyclose # too many false-positive
    - forcetypeassert # Too strict
    - tagliatelle # Too strict
    - varnamelen # Not relevant
    - nilnil # Not relevant
    - ireturn # Not relevant
    - contextcheck # too many false-positive
    - containedctx # too many false-positive
    - maintidx # kind of duplicate of gocyclo
    - nonamedreturns # Too strict
    - gosmopolitan  # not relevant
    - exportloopref # Useless with go1.22
    - musttag
    - intrange # bug (fixed in golangci-lint v1.58)

issues:
  exclude-use-default: false
  max-issues-per-linter: 0
  max-same-issues: 0
  exclude-dirs:
    - pkg/provider/kubernetes/crd/generated/
  exclude:
    - 'Error return value of .((os\.)?std(out|err)\..*|.*Close|.*Flush|os\.Remove(All)?|.*printf?|os\.(Un)?Setenv). is not checked'
    - "should have a package comment, unless it's in another file for this package"
    - 'fmt.Sprintf can be replaced with string'
  exclude-rules:
    - path: '(.+)_test.go'
      linters:
        - goconst
        - funlen
        - godot
        - canonicalheader
        - fatcontext
    - path: '(.+)_test.go'
      text: ' always receives '
      linters:
        - unparam
    - path: '(.+)\.go'
      text: 'struct-tag: unknown option ''inline'' in JSON tag'
      linters:
        - revive
    - path: pkg/server/service/bufferpool.go
      text: 'SA6002: argument should be pointer-like to avoid allocations'
    - path: pkg/server/middleware/middlewares.go
      text: "Function 'buildConstructor' has too many statements"
      linters:
        - funlen
    - path: pkg/logs/haystack.go
      linters:
        - goprintffuncname
    - path: pkg/tracing/tracing.go
      text: "printf-like formatting function 'SetErrorWithEvent' should be named 'SetErrorWithEventf'"
      linters:
        - goprintffuncname
    - path: pkg/tls/tlsmanager_test.go
      text: 'SA1019: config.ClientCAs.Subjects has been deprecated since Go 1.18'
    - path: pkg/types/tls_test.go
      text: 'SA1019: tlsConfig.RootCAs.Subjects has been deprecated since Go 1.18'
    - path: pkg/provider/kubernetes/crd/kubernetes.go
      text: 'SA1019: middleware.Spec.IPWhiteList is deprecated: please use IPAllowList instead.'
    - path: pkg/server/middleware/tcp/middlewares.go
      text: 'SA1019: config.IPWhiteList is deprecated: please use IPAllowList instead.'
    - path: pkg/server/middleware/middlewares.go
      text: 'SA1019: config.IPWhiteList is deprecated: please use IPAllowList instead.'
    - path: pkg/provider/kubernetes/(crd|gateway)/client.go
      linters:
        - interfacebloat
    - path: pkg/metrics/metrics.go
      linters:
        - interfacebloat
    - path: integration/healthcheck_test.go
      text: 'Duplicate words \(wsp2,\) found'
      linters:
        - dupword
    - path: pkg/types/domain_test.go
      text: 'Duplicate words \(sub\) found'
      linters:
        - dupword
    - path: pkg/provider/kubernetes/crd/kubernetes.go
      text: "Function 'loadConfigurationFromCRD' has too many statements"
      linters:
        - funlen
    - path: pkg/provider/kubernetes/gateway/client_mock_test.go
      text: 'unusedwrite: unused write to field'
      linters:
        - govet
    - path: pkg/cli/deprecation.go
      linters:
        - goconst
    - path: pkg/cli/loader_file.go
      linters:
        - goconst<|MERGE_RESOLUTION|>--- conflicted
+++ resolved
@@ -151,16 +151,13 @@
       - suite-dont-use-pkg
       - require-error
       - go-require
-<<<<<<< HEAD
   staticcheck:
     checks:
       - all
       - -SA1019
-=======
   errcheck:
     exclude-functions:
       - fmt.Fprintln
->>>>>>> bfda5e60
 linters:
   enable-all: true
   disable:
@@ -204,7 +201,6 @@
     - gosmopolitan  # not relevant
     - exportloopref # Useless with go1.22
     - musttag
-    - intrange # bug (fixed in golangci-lint v1.58)
 
 issues:
   exclude-use-default: false
