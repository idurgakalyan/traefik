package provider

import (
	"bytes"
	"context"
	"maps"
	"reflect"
	"slices"
	"sort"
	"strings"
	"text/template"
	"unicode"

	"github.com/Masterminds/sprig/v3"
<<<<<<< HEAD
	"github.com/rs/zerolog/log"
	"github.com/traefik/traefik/v3/pkg/config/dynamic"
	"github.com/traefik/traefik/v3/pkg/logs"
	"github.com/traefik/traefik/v3/pkg/tls"
	"golang.org/x/exp/maps"
=======
	"github.com/traefik/traefik/v2/pkg/config/dynamic"
	"github.com/traefik/traefik/v2/pkg/log"
	"github.com/traefik/traefik/v2/pkg/tls"
>>>>>>> 5f3c30e3
)

// Merge merges multiple configurations.
func Merge(ctx context.Context, configurations map[string]*dynamic.Configuration) *dynamic.Configuration {
	logger := log.Ctx(ctx)

	configuration := &dynamic.Configuration{
		HTTP: &dynamic.HTTPConfiguration{
			Routers:           make(map[string]*dynamic.Router),
			Middlewares:       make(map[string]*dynamic.Middleware),
			Services:          make(map[string]*dynamic.Service),
			ServersTransports: make(map[string]*dynamic.ServersTransport),
		},
		TCP: &dynamic.TCPConfiguration{
			Routers:           make(map[string]*dynamic.TCPRouter),
			Services:          make(map[string]*dynamic.TCPService),
			Middlewares:       make(map[string]*dynamic.TCPMiddleware),
			ServersTransports: make(map[string]*dynamic.TCPServersTransport),
		},
		UDP: &dynamic.UDPConfiguration{
			Routers:  make(map[string]*dynamic.UDPRouter),
			Services: make(map[string]*dynamic.UDPService),
		},
		TLS: &dynamic.TLSConfiguration{
			Stores: make(map[string]tls.Store),
		},
	}

	servicesToDelete := map[string]struct{}{}
	services := map[string][]string{}

	routersToDelete := map[string]struct{}{}
	routers := map[string][]string{}

	servicesTCPToDelete := map[string]struct{}{}
	servicesTCP := map[string][]string{}

	routersTCPToDelete := map[string]struct{}{}
	routersTCP := map[string][]string{}

	servicesUDPToDelete := map[string]struct{}{}
	servicesUDP := map[string][]string{}

	routersUDPToDelete := map[string]struct{}{}
	routersUDP := map[string][]string{}

	middlewaresToDelete := map[string]struct{}{}
	middlewares := map[string][]string{}

	middlewaresTCPToDelete := map[string]struct{}{}
	middlewaresTCP := map[string][]string{}

	transportsToDelete := map[string]struct{}{}
	transports := map[string][]string{}

	transportsTCPToDelete := map[string]struct{}{}
	transportsTCP := map[string][]string{}

	storesToDelete := map[string]struct{}{}
	stores := map[string][]string{}

	var sortedKeys []string
	for key := range configurations {
		sortedKeys = append(sortedKeys, key)
	}
	sort.Strings(sortedKeys)

	for _, root := range sortedKeys {
		conf := configurations[root]
		for serviceName, service := range conf.HTTP.Services {
			services[serviceName] = append(services[serviceName], root)
			if !AddService(configuration.HTTP, serviceName, service) {
				servicesToDelete[serviceName] = struct{}{}
			}
		}

		for routerName, router := range conf.HTTP.Routers {
			routers[routerName] = append(routers[routerName], root)
			if !AddRouter(configuration.HTTP, routerName, router) {
				routersToDelete[routerName] = struct{}{}
			}
		}

		for transportName, transport := range conf.HTTP.ServersTransports {
			transports[transportName] = append(transports[transportName], root)
			if !AddTransport(configuration.HTTP, transportName, transport) {
				transportsToDelete[transportName] = struct{}{}
			}
		}

		for serviceName, service := range conf.TCP.Services {
			servicesTCP[serviceName] = append(servicesTCP[serviceName], root)
			if !AddServiceTCP(configuration.TCP, serviceName, service) {
				servicesTCPToDelete[serviceName] = struct{}{}
			}
		}

		for routerName, router := range conf.TCP.Routers {
			routersTCP[routerName] = append(routersTCP[routerName], root)
			if !AddRouterTCP(configuration.TCP, routerName, router) {
				routersTCPToDelete[routerName] = struct{}{}
			}
		}

		for transportName, transport := range conf.TCP.ServersTransports {
			transportsTCP[transportName] = append(transportsTCP[transportName], root)
			if !AddTransportTCP(configuration.TCP, transportName, transport) {
				transportsTCPToDelete[transportName] = struct{}{}
			}
		}

		for serviceName, service := range conf.UDP.Services {
			servicesUDP[serviceName] = append(servicesUDP[serviceName], root)
			if !AddServiceUDP(configuration.UDP, serviceName, service) {
				servicesUDPToDelete[serviceName] = struct{}{}
			}
		}

		for routerName, router := range conf.UDP.Routers {
			routersUDP[routerName] = append(routersUDP[routerName], root)
			if !AddRouterUDP(configuration.UDP, routerName, router) {
				routersUDPToDelete[routerName] = struct{}{}
			}
		}

		for middlewareName, middleware := range conf.HTTP.Middlewares {
			middlewares[middlewareName] = append(middlewares[middlewareName], root)
			if !AddMiddleware(configuration.HTTP, middlewareName, middleware) {
				middlewaresToDelete[middlewareName] = struct{}{}
			}
		}

		for middlewareName, middleware := range conf.TCP.Middlewares {
			middlewaresTCP[middlewareName] = append(middlewaresTCP[middlewareName], root)
			if !AddMiddlewareTCP(configuration.TCP, middlewareName, middleware) {
				middlewaresTCPToDelete[middlewareName] = struct{}{}
			}
		}

		for storeName, store := range conf.TLS.Stores {
			stores[storeName] = append(stores[storeName], root)
			if !AddStore(configuration.TLS, storeName, store) {
				storesToDelete[storeName] = struct{}{}
			}
		}
	}

	for serviceName := range servicesToDelete {
		logger.Error().Str(logs.ServiceName, serviceName).
			Interface("configuration", services[serviceName]).
			Msg("Service defined multiple times with different configurations")
		delete(configuration.HTTP.Services, serviceName)
	}

	for routerName := range routersToDelete {
		logger.Error().Str(logs.RouterName, routerName).
			Interface("configuration", routers[routerName]).
			Msg("Router defined multiple times with different configurations")
		delete(configuration.HTTP.Routers, routerName)
	}

	for transportName := range transportsToDelete {
		logger.Error().Str(logs.ServersTransportName, transportName).
			Interface("configuration", transports[transportName]).
			Msg("ServersTransport defined multiple times with different configurations")
		delete(configuration.HTTP.ServersTransports, transportName)
	}

	for serviceName := range servicesTCPToDelete {
		logger.Error().Str(logs.ServiceName, serviceName).
			Interface("configuration", servicesTCP[serviceName]).
			Msg("Service TCP defined multiple times with different configurations")
		delete(configuration.TCP.Services, serviceName)
	}

	for routerName := range routersTCPToDelete {
		logger.Error().Str(logs.RouterName, routerName).
			Interface("configuration", routersTCP[routerName]).
			Msg("Router TCP defined multiple times with different configurations")
		delete(configuration.TCP.Routers, routerName)
	}

	for transportName := range transportsTCPToDelete {
		logger.Error().Str(logs.ServersTransportName, transportName).
			Interface("configuration", transportsTCP[transportName]).
			Msg("ServersTransport TCP defined multiple times with different configurations")
		delete(configuration.TCP.ServersTransports, transportName)
	}

	for serviceName := range servicesUDPToDelete {
		logger.Error().Str(logs.ServiceName, serviceName).
			Interface("configuration", servicesUDP[serviceName]).
			Msg("UDP service defined multiple times with different configurations")
		delete(configuration.UDP.Services, serviceName)
	}

	for routerName := range routersUDPToDelete {
		logger.Error().Str(logs.RouterName, routerName).
			Interface("configuration", routersUDP[routerName]).
			Msg("UDP router defined multiple times with different configurations")
		delete(configuration.UDP.Routers, routerName)
	}

	for middlewareName := range middlewaresToDelete {
		logger.Error().Str(logs.MiddlewareName, middlewareName).
			Interface("configuration", middlewares[middlewareName]).
			Msg("Middleware defined multiple times with different configurations")
		delete(configuration.HTTP.Middlewares, middlewareName)
	}

	for middlewareName := range middlewaresTCPToDelete {
		logger.Error().Str(logs.MiddlewareName, middlewareName).
			Interface("configuration", middlewaresTCP[middlewareName]).
			Msg("TCP Middleware defined multiple times with different configurations")
		delete(configuration.TCP.Middlewares, middlewareName)
	}

	for storeName := range storesToDelete {
		logger.Error().Str("storeName", storeName).
			Msgf("TLS store defined multiple times with different configurations in %v", stores[storeName])
		delete(configuration.TLS.Stores, storeName)
	}

	return configuration
}

// AddServiceTCP adds a service to a configuration.
func AddServiceTCP(configuration *dynamic.TCPConfiguration, serviceName string, service *dynamic.TCPService) bool {
	if _, ok := configuration.Services[serviceName]; !ok {
		configuration.Services[serviceName] = service
		return true
	}

	if !configuration.Services[serviceName].LoadBalancer.Mergeable(service.LoadBalancer) {
		return false
	}

	uniq := map[string]struct{}{}
	for _, server := range configuration.Services[serviceName].LoadBalancer.Servers {
		uniq[server.Address] = struct{}{}
	}

	for _, server := range service.LoadBalancer.Servers {
		if _, ok := uniq[server.Address]; !ok {
			configuration.Services[serviceName].LoadBalancer.Servers = append(configuration.Services[serviceName].LoadBalancer.Servers, server)
		}
	}

	return true
}

// AddRouterTCP adds a router to a configuration.
func AddRouterTCP(configuration *dynamic.TCPConfiguration, routerName string, router *dynamic.TCPRouter) bool {
	if _, ok := configuration.Routers[routerName]; !ok {
		configuration.Routers[routerName] = router
		return true
	}

	return reflect.DeepEqual(configuration.Routers[routerName], router)
}

// AddMiddlewareTCP adds a middleware to a configuration.
func AddMiddlewareTCP(configuration *dynamic.TCPConfiguration, middlewareName string, middleware *dynamic.TCPMiddleware) bool {
	if _, ok := configuration.Middlewares[middlewareName]; !ok {
		configuration.Middlewares[middlewareName] = middleware
		return true
	}

	return reflect.DeepEqual(configuration.Middlewares[middlewareName], middleware)
}

// AddTransportTCP adds a servers transport to a configuration.
func AddTransportTCP(configuration *dynamic.TCPConfiguration, transportName string, transport *dynamic.TCPServersTransport) bool {
	if _, ok := configuration.ServersTransports[transportName]; !ok {
		configuration.ServersTransports[transportName] = transport
		return true
	}

	return reflect.DeepEqual(configuration.ServersTransports[transportName], transport)
}

// AddServiceUDP adds a service to a configuration.
func AddServiceUDP(configuration *dynamic.UDPConfiguration, serviceName string, service *dynamic.UDPService) bool {
	if _, ok := configuration.Services[serviceName]; !ok {
		configuration.Services[serviceName] = service
		return true
	}

	if !configuration.Services[serviceName].LoadBalancer.Mergeable(service.LoadBalancer) {
		return false
	}

	uniq := map[string]struct{}{}
	for _, server := range configuration.Services[serviceName].LoadBalancer.Servers {
		uniq[server.Address] = struct{}{}
	}

	for _, server := range service.LoadBalancer.Servers {
		if _, ok := uniq[server.Address]; !ok {
			configuration.Services[serviceName].LoadBalancer.Servers = append(configuration.Services[serviceName].LoadBalancer.Servers, server)
		}
	}

	return true
}

// AddRouterUDP adds a router to a configuration.
func AddRouterUDP(configuration *dynamic.UDPConfiguration, routerName string, router *dynamic.UDPRouter) bool {
	if _, ok := configuration.Routers[routerName]; !ok {
		configuration.Routers[routerName] = router
		return true
	}

	return reflect.DeepEqual(configuration.Routers[routerName], router)
}

// AddService adds a service to a configuration.
func AddService(configuration *dynamic.HTTPConfiguration, serviceName string, service *dynamic.Service) bool {
	if _, ok := configuration.Services[serviceName]; !ok {
		configuration.Services[serviceName] = service
		return true
	}

	if !configuration.Services[serviceName].LoadBalancer.Mergeable(service.LoadBalancer) {
		return false
	}

	uniq := map[string]struct{}{}
	for _, server := range configuration.Services[serviceName].LoadBalancer.Servers {
		uniq[server.URL] = struct{}{}
	}

	for _, server := range service.LoadBalancer.Servers {
		if _, ok := uniq[server.URL]; !ok {
			configuration.Services[serviceName].LoadBalancer.Servers = append(configuration.Services[serviceName].LoadBalancer.Servers, server)
		}
	}

	return true
}

// AddRouter adds a router to a configuration.
func AddRouter(configuration *dynamic.HTTPConfiguration, routerName string, router *dynamic.Router) bool {
	if _, ok := configuration.Routers[routerName]; !ok {
		configuration.Routers[routerName] = router
		return true
	}

	return reflect.DeepEqual(configuration.Routers[routerName], router)
}

// AddTransport adds a servers transport to a configuration.
func AddTransport(configuration *dynamic.HTTPConfiguration, transportName string, transport *dynamic.ServersTransport) bool {
	if _, ok := configuration.ServersTransports[transportName]; !ok {
		configuration.ServersTransports[transportName] = transport
		return true
	}

	return reflect.DeepEqual(configuration.ServersTransports[transportName], transport)
}

// AddMiddleware adds a middleware to a configuration.
func AddMiddleware(configuration *dynamic.HTTPConfiguration, middlewareName string, middleware *dynamic.Middleware) bool {
	if _, ok := configuration.Middlewares[middlewareName]; !ok {
		configuration.Middlewares[middlewareName] = middleware
		return true
	}

	return reflect.DeepEqual(configuration.Middlewares[middlewareName], middleware)
}

// AddStore adds a middleware to a configurations.
func AddStore(configuration *dynamic.TLSConfiguration, storeName string, store tls.Store) bool {
	if _, ok := configuration.Stores[storeName]; !ok {
		configuration.Stores[storeName] = store
		return true
	}

	return reflect.DeepEqual(configuration.Stores[storeName], store)
}

// MakeDefaultRuleTemplate creates the default rule template.
func MakeDefaultRuleTemplate(defaultRule string, funcMap template.FuncMap) (*template.Template, error) {
	defaultFuncMap := sprig.TxtFuncMap()
	defaultFuncMap["normalize"] = Normalize

	for k, fn := range funcMap {
		defaultFuncMap[k] = fn
	}

	return template.New("defaultRule").Funcs(defaultFuncMap).Parse(defaultRule)
}

// BuildTCPRouterConfiguration builds a router configuration.
func BuildTCPRouterConfiguration(ctx context.Context, configuration *dynamic.TCPConfiguration) {
	for routerName, router := range configuration.Routers {
		loggerRouter := log.Ctx(ctx).With().Str(logs.RouterName, routerName).Logger()

		if len(router.Rule) == 0 {
			delete(configuration.Routers, routerName)
			loggerRouter.Error().Msg("Empty rule")
			continue
		}

		if router.Service == "" {
			if len(configuration.Services) > 1 {
				delete(configuration.Routers, routerName)
<<<<<<< HEAD
				loggerRouter.Error().
					Msgf("Router %s cannot be linked automatically with multiple Services: %q", routerName, maps.Keys(configuration.Services))
=======
				loggerRouter.
					Errorf("Router %s cannot be linked automatically with multiple Services: %q", routerName, slices.Collect(maps.Keys(configuration.Services)))
>>>>>>> 5f3c30e3
				continue
			}

			for serviceName := range configuration.Services {
				router.Service = serviceName
			}
		}
	}
}

// BuildUDPRouterConfiguration builds a router configuration.
func BuildUDPRouterConfiguration(ctx context.Context, configuration *dynamic.UDPConfiguration) {
	for routerName, router := range configuration.Routers {
		loggerRouter := log.Ctx(ctx).With().Str(logs.RouterName, routerName).Logger()

		if router.Service != "" {
			continue
		}

		if len(configuration.Services) > 1 {
			delete(configuration.Routers, routerName)
<<<<<<< HEAD
			loggerRouter.Error().
				Msgf("Router %s cannot be linked automatically with multiple Services: %q", routerName, maps.Keys(configuration.Services))
=======
			loggerRouter.
				Errorf("Router %s cannot be linked automatically with multiple Services: %q", routerName, slices.Collect(maps.Keys(configuration.Services)))
>>>>>>> 5f3c30e3
			continue
		}

		for serviceName := range configuration.Services {
			router.Service = serviceName
			break
		}
	}
}

// BuildRouterConfiguration builds a router configuration.
func BuildRouterConfiguration(ctx context.Context, configuration *dynamic.HTTPConfiguration, defaultRouterName string, defaultRuleTpl *template.Template, model interface{}) {
	if len(configuration.Routers) == 0 {
		if len(configuration.Services) > 1 {
			log.Ctx(ctx).Info().Msg("Could not create a router for the container: too many services")
		} else {
			configuration.Routers = make(map[string]*dynamic.Router)
			configuration.Routers[defaultRouterName] = &dynamic.Router{}
		}
	}

	for routerName, router := range configuration.Routers {
		loggerRouter := log.Ctx(ctx).With().Str(logs.RouterName, routerName).Logger()

		if len(router.Rule) == 0 {
			writer := &bytes.Buffer{}
			if err := defaultRuleTpl.Execute(writer, model); err != nil {
				loggerRouter.Error().Err(err).Msg("Error while parsing default rule")
				delete(configuration.Routers, routerName)
				continue
			}

			router.Rule = writer.String()
			if len(router.Rule) == 0 {
				loggerRouter.Error().Msg("Undefined rule")
				delete(configuration.Routers, routerName)
				continue
			}

			// Flag default rule routers to add the denyRouterRecursion middleware.
			router.DefaultRule = true
		}

		if router.Service == "" {
			if len(configuration.Services) > 1 {
				delete(configuration.Routers, routerName)
<<<<<<< HEAD
				loggerRouter.Error().
					Msgf("Router %s cannot be linked automatically with multiple Services: %q", routerName, maps.Keys(configuration.Services))
=======
				loggerRouter.
					Errorf("Router %s cannot be linked automatically with multiple Services: %q", routerName, slices.Collect(maps.Keys(configuration.Services)))
>>>>>>> 5f3c30e3
				continue
			}

			for serviceName := range configuration.Services {
				router.Service = serviceName
			}
		}
	}
}

// Normalize replaces all special chars with `-`.
func Normalize(name string) string {
	fargs := func(c rune) bool {
		return !unicode.IsLetter(c) && !unicode.IsNumber(c)
	}
	// get function
	return strings.Join(strings.FieldsFunc(name, fargs), "-")
}<|MERGE_RESOLUTION|>--- conflicted
+++ resolved
@@ -12,17 +12,10 @@
 	"unicode"
 
 	"github.com/Masterminds/sprig/v3"
-<<<<<<< HEAD
 	"github.com/rs/zerolog/log"
 	"github.com/traefik/traefik/v3/pkg/config/dynamic"
 	"github.com/traefik/traefik/v3/pkg/logs"
 	"github.com/traefik/traefik/v3/pkg/tls"
-	"golang.org/x/exp/maps"
-=======
-	"github.com/traefik/traefik/v2/pkg/config/dynamic"
-	"github.com/traefik/traefik/v2/pkg/log"
-	"github.com/traefik/traefik/v2/pkg/tls"
->>>>>>> 5f3c30e3
 )
 
 // Merge merges multiple configurations.
@@ -430,13 +423,8 @@
 		if router.Service == "" {
 			if len(configuration.Services) > 1 {
 				delete(configuration.Routers, routerName)
-<<<<<<< HEAD
 				loggerRouter.Error().
-					Msgf("Router %s cannot be linked automatically with multiple Services: %q", routerName, maps.Keys(configuration.Services))
-=======
-				loggerRouter.
-					Errorf("Router %s cannot be linked automatically with multiple Services: %q", routerName, slices.Collect(maps.Keys(configuration.Services)))
->>>>>>> 5f3c30e3
+					Msgf("Router %s cannot be linked automatically with multiple Services: %q", routerName, slices.Collect(maps.Keys(configuration.Services)))
 				continue
 			}
 
@@ -458,13 +446,8 @@
 
 		if len(configuration.Services) > 1 {
 			delete(configuration.Routers, routerName)
-<<<<<<< HEAD
 			loggerRouter.Error().
-				Msgf("Router %s cannot be linked automatically with multiple Services: %q", routerName, maps.Keys(configuration.Services))
-=======
-			loggerRouter.
-				Errorf("Router %s cannot be linked automatically with multiple Services: %q", routerName, slices.Collect(maps.Keys(configuration.Services)))
->>>>>>> 5f3c30e3
+				Msgf("Router %s cannot be linked automatically with multiple Services: %q", routerName, slices.Collect(maps.Keys(configuration.Services)))
 			continue
 		}
 
@@ -511,13 +494,8 @@
 		if router.Service == "" {
 			if len(configuration.Services) > 1 {
 				delete(configuration.Routers, routerName)
-<<<<<<< HEAD
 				loggerRouter.Error().
-					Msgf("Router %s cannot be linked automatically with multiple Services: %q", routerName, maps.Keys(configuration.Services))
-=======
-				loggerRouter.
-					Errorf("Router %s cannot be linked automatically with multiple Services: %q", routerName, slices.Collect(maps.Keys(configuration.Services)))
->>>>>>> 5f3c30e3
+					Msgf("Router %s cannot be linked automatically with multiple Services: %q", routerName, slices.Collect(maps.Keys(configuration.Services)))
 				continue
 			}
 
