package crd

import (
	"context"
	"os"
	"path/filepath"
	"strings"
	"testing"
	"time"

	auth "github.com/abbot/go-http-auth"
	"github.com/stretchr/testify/assert"
	"github.com/stretchr/testify/require"
	ptypes "github.com/traefik/paerser/types"
<<<<<<< HEAD
	"github.com/traefik/traefik/v3/pkg/config/dynamic"
	"github.com/traefik/traefik/v3/pkg/provider"
	crdfake "github.com/traefik/traefik/v3/pkg/provider/kubernetes/crd/generated/clientset/versioned/fake"
	"github.com/traefik/traefik/v3/pkg/provider/kubernetes/crd/traefik/v1alpha1"
	"github.com/traefik/traefik/v3/pkg/provider/kubernetes/k8s"
	"github.com/traefik/traefik/v3/pkg/tls"
	"github.com/traefik/traefik/v3/pkg/types"
=======
	"github.com/traefik/traefik/v2/pkg/config/dynamic"
	"github.com/traefik/traefik/v2/pkg/provider"
	crdfake "github.com/traefik/traefik/v2/pkg/provider/kubernetes/crd/generated/clientset/versioned/fake"
	"github.com/traefik/traefik/v2/pkg/provider/kubernetes/crd/traefikio/v1alpha1"
	"github.com/traefik/traefik/v2/pkg/provider/kubernetes/k8s"
	"github.com/traefik/traefik/v2/pkg/tls"
	"github.com/traefik/traefik/v2/pkg/types"
>>>>>>> 358f4744
	corev1 "k8s.io/api/core/v1"
	"k8s.io/apimachinery/pkg/runtime"
	"k8s.io/apimachinery/pkg/util/intstr"
	kubefake "k8s.io/client-go/kubernetes/fake"
)

var _ provider.Provider = (*Provider)(nil)

func Int(v int) *int    { return &v }
func Bool(v bool) *bool { return &v }

func TestLoadIngressRouteTCPs(t *testing.T) {
	testCases := []struct {
		desc               string
		ingressClass       string
		paths              []string
		allowEmptyServices bool
		expected           *dynamic.Configuration
	}{
		{
			desc: "Empty",
			expected: &dynamic.Configuration{
				UDP: &dynamic.UDPConfiguration{
					Routers:  map[string]*dynamic.UDPRouter{},
					Services: map[string]*dynamic.UDPService{},
				},
				TCP: &dynamic.TCPConfiguration{
					Routers:           map[string]*dynamic.TCPRouter{},
					Middlewares:       map[string]*dynamic.TCPMiddleware{},
					Services:          map[string]*dynamic.TCPService{},
					ServersTransports: map[string]*dynamic.TCPServersTransport{},
				},
				HTTP: &dynamic.HTTPConfiguration{
					Routers:           map[string]*dynamic.Router{},
					Middlewares:       map[string]*dynamic.Middleware{},
					Services:          map[string]*dynamic.Service{},
					ServersTransports: map[string]*dynamic.ServersTransport{},
				},
				TLS: &dynamic.TLSConfiguration{},
			},
		},
		{
			desc:  "Simple Ingress Route, with foo entrypoint",
			paths: []string{"tcp/services.yml", "tcp/simple.yml"},
			expected: &dynamic.Configuration{
				UDP: &dynamic.UDPConfiguration{
					Routers:  map[string]*dynamic.UDPRouter{},
					Services: map[string]*dynamic.UDPService{},
				},
				HTTP: &dynamic.HTTPConfiguration{
					Routers:           map[string]*dynamic.Router{},
					Middlewares:       map[string]*dynamic.Middleware{},
					Services:          map[string]*dynamic.Service{},
					ServersTransports: map[string]*dynamic.ServersTransport{},
				},
				TCP: &dynamic.TCPConfiguration{
					Routers: map[string]*dynamic.TCPRouter{
						"default-test.route-fdd3e9338e47a45efefc": {
							EntryPoints: []string{"foo"},
							Service:     "default-test.route-fdd3e9338e47a45efefc",
							Rule:        "HostSNI(`foo.com`)",
						},
					},
					Middlewares: map[string]*dynamic.TCPMiddleware{},
					Services: map[string]*dynamic.TCPService{
						"default-test.route-fdd3e9338e47a45efefc": {
							LoadBalancer: &dynamic.TCPServersLoadBalancer{
								Servers: []dynamic.TCPServer{
									{
										Address: "10.10.0.1:8000",
									},
									{
										Address: "10.10.0.2:8000",
									},
								},
							},
						},
					},
					ServersTransports: map[string]*dynamic.TCPServersTransport{},
				},
				TLS: &dynamic.TLSConfiguration{},
			},
		},
		{
			desc:  "Simple Ingress Route, with foo entrypoint and middleware",
			paths: []string{"tcp/services.yml", "tcp/with_middleware.yml"},
			expected: &dynamic.Configuration{
				UDP: &dynamic.UDPConfiguration{
					Routers:  map[string]*dynamic.UDPRouter{},
					Services: map[string]*dynamic.UDPService{},
				},
				HTTP: &dynamic.HTTPConfiguration{
					Routers:           map[string]*dynamic.Router{},
					Middlewares:       map[string]*dynamic.Middleware{},
					Services:          map[string]*dynamic.Service{},
					ServersTransports: map[string]*dynamic.ServersTransport{},
				},
				TCP: &dynamic.TCPConfiguration{
					Routers: map[string]*dynamic.TCPRouter{
						"default-test.route-fdd3e9338e47a45efefc": {
							EntryPoints: []string{"foo"},
							Service:     "default-test.route-fdd3e9338e47a45efefc",
							Middlewares: []string{"default-ipallowlist", "foo-ipallowlist"},
							Rule:        "HostSNI(`foo.com`)",
						},
					},
					Middlewares: map[string]*dynamic.TCPMiddleware{
						"default-ipallowlist": {
							IPAllowList: &dynamic.TCPIPAllowList{
								SourceRange: []string{"127.0.0.1/32"},
							},
						},
						"foo-ipallowlist": {
							IPAllowList: &dynamic.TCPIPAllowList{
								SourceRange: []string{"127.0.0.1/32"},
							},
						},
					},
					Services: map[string]*dynamic.TCPService{
						"default-test.route-fdd3e9338e47a45efefc": {
							LoadBalancer: &dynamic.TCPServersLoadBalancer{
								Servers: []dynamic.TCPServer{
									{
										Address: "10.10.0.1:8000",
									},
									{
										Address: "10.10.0.2:8000",
									},
								},
							},
						},
					},
					ServersTransports: map[string]*dynamic.TCPServersTransport{},
				},
				TLS: &dynamic.TLSConfiguration{},
			},
		},
		{
			desc:  "Middlewares in ingress route config are normalized",
			paths: []string{"tcp/services.yml", "tcp/with_middleware_multiple_hyphens.yml"},
			expected: &dynamic.Configuration{
				UDP: &dynamic.UDPConfiguration{
					Routers:  map[string]*dynamic.UDPRouter{},
					Services: map[string]*dynamic.UDPService{},
				},
				HTTP: &dynamic.HTTPConfiguration{
					Routers:           map[string]*dynamic.Router{},
					Middlewares:       map[string]*dynamic.Middleware{},
					Services:          map[string]*dynamic.Service{},
					ServersTransports: map[string]*dynamic.ServersTransport{},
				},
				TCP: &dynamic.TCPConfiguration{
					Routers: map[string]*dynamic.TCPRouter{
						"default-test.route-fdd3e9338e47a45efefc": {
							EntryPoints: []string{"foo"},
							Service:     "default-test.route-fdd3e9338e47a45efefc",
							Middlewares: []string{"default-multiple-hyphens"},
							Rule:        "HostSNI(`foo.com`)",
						},
					},
					Middlewares: map[string]*dynamic.TCPMiddleware{
						"default-multiple-hyphens": {
							IPAllowList: &dynamic.TCPIPAllowList{
								SourceRange: []string{"127.0.0.1/32"},
							},
						},
					},
					Services: map[string]*dynamic.TCPService{
						"default-test.route-fdd3e9338e47a45efefc": {
							LoadBalancer: &dynamic.TCPServersLoadBalancer{
								Servers: []dynamic.TCPServer{
									{
										Address: "10.10.0.1:8000",
									},
									{
										Address: "10.10.0.2:8000",
									},
								},
							},
						},
					},
					ServersTransports: map[string]*dynamic.TCPServersTransport{},
				},
				TLS: &dynamic.TLSConfiguration{},
			},
		},
		{
			desc:  "Simple Ingress Route, with foo entrypoint and crossprovider middleware",
			paths: []string{"tcp/services.yml", "tcp/with_middleware_crossprovider.yml"},
			expected: &dynamic.Configuration{
				UDP: &dynamic.UDPConfiguration{
					Routers:  map[string]*dynamic.UDPRouter{},
					Services: map[string]*dynamic.UDPService{},
				},
				HTTP: &dynamic.HTTPConfiguration{
					Routers:           map[string]*dynamic.Router{},
					Middlewares:       map[string]*dynamic.Middleware{},
					Services:          map[string]*dynamic.Service{},
					ServersTransports: map[string]*dynamic.ServersTransport{},
				},
				TCP: &dynamic.TCPConfiguration{
					Routers: map[string]*dynamic.TCPRouter{
						"default-test.route-fdd3e9338e47a45efefc": {
							EntryPoints: []string{"foo"},
							Service:     "default-test.route-fdd3e9338e47a45efefc",
							Middlewares: []string{"default-ipallowlist", "foo-ipallowlist", "ipallowlist@file", "ipallowlist-foo@file"},
							Rule:        "HostSNI(`foo.com`)",
						},
					},
					Middlewares: map[string]*dynamic.TCPMiddleware{
						"default-ipallowlist": {
							IPAllowList: &dynamic.TCPIPAllowList{
								SourceRange: []string{"127.0.0.1/32"},
							},
						},
						"foo-ipallowlist": {
							IPAllowList: &dynamic.TCPIPAllowList{
								SourceRange: []string{"127.0.0.1/32"},
							},
						},
					},
					Services: map[string]*dynamic.TCPService{
						"default-test.route-fdd3e9338e47a45efefc": {
							LoadBalancer: &dynamic.TCPServersLoadBalancer{
								Servers: []dynamic.TCPServer{
									{
										Address: "10.10.0.1:8000",
									},
									{
										Address: "10.10.0.2:8000",
									},
								},
							},
						},
					},
					ServersTransports: map[string]*dynamic.TCPServersTransport{},
				},
				TLS: &dynamic.TLSConfiguration{},
			},
		},
		{
			desc:  "One ingress Route with two different rules",
			paths: []string{"tcp/services.yml", "tcp/with_two_rules.yml"},
			expected: &dynamic.Configuration{
				UDP: &dynamic.UDPConfiguration{
					Routers:  map[string]*dynamic.UDPRouter{},
					Services: map[string]*dynamic.UDPService{},
				},
				TCP: &dynamic.TCPConfiguration{
					Routers: map[string]*dynamic.TCPRouter{
						"default-test.route-fdd3e9338e47a45efefc": {
							EntryPoints: []string{"foo"},
							Service:     "default-test.route-fdd3e9338e47a45efefc",
							Rule:        "HostSNI(`foo.com`)",
						},
						"default-test.route-f44ce589164e656d231c": {
							EntryPoints: []string{"foo"},
							Service:     "default-test.route-f44ce589164e656d231c",
							Rule:        "HostSNI(`bar.com`)",
						},
					},
					Middlewares: map[string]*dynamic.TCPMiddleware{},
					Services: map[string]*dynamic.TCPService{
						"default-test.route-fdd3e9338e47a45efefc": {
							LoadBalancer: &dynamic.TCPServersLoadBalancer{
								Servers: []dynamic.TCPServer{
									{
										Address: "10.10.0.1:8000",
									},
									{
										Address: "10.10.0.2:8000",
									},
								},
							},
						},
						"default-test.route-f44ce589164e656d231c": {
							LoadBalancer: &dynamic.TCPServersLoadBalancer{
								Servers: []dynamic.TCPServer{
									{
										Address: "10.10.0.1:8000",
									},
									{
										Address: "10.10.0.2:8000",
									},
								},
							},
						},
					},
					ServersTransports: map[string]*dynamic.TCPServersTransport{},
				},
				HTTP: &dynamic.HTTPConfiguration{
					Routers:           map[string]*dynamic.Router{},
					Middlewares:       map[string]*dynamic.Middleware{},
					Services:          map[string]*dynamic.Service{},
					ServersTransports: map[string]*dynamic.ServersTransport{},
				},
				TLS: &dynamic.TLSConfiguration{},
			},
		},
		{
			desc:  "One ingress Route with two identical rules",
			paths: []string{"tcp/services.yml", "tcp/with_two_identical_rules.yml"},
			expected: &dynamic.Configuration{
				UDP: &dynamic.UDPConfiguration{
					Routers:  map[string]*dynamic.UDPRouter{},
					Services: map[string]*dynamic.UDPService{},
				},
				TCP: &dynamic.TCPConfiguration{
					Routers: map[string]*dynamic.TCPRouter{
						"default-test.route-fdd3e9338e47a45efefc": {
							EntryPoints: []string{"foo"},
							Service:     "default-test.route-fdd3e9338e47a45efefc",
							Rule:        "HostSNI(`foo.com`)",
						},
					},
					Middlewares: map[string]*dynamic.TCPMiddleware{},
					Services: map[string]*dynamic.TCPService{
						"default-test.route-fdd3e9338e47a45efefc": {
							LoadBalancer: &dynamic.TCPServersLoadBalancer{
								Servers: []dynamic.TCPServer{
									{
										Address: "10.10.0.1:8000",
									},
									{
										Address: "10.10.0.2:8000",
									},
								},
							},
						},
					},
					ServersTransports: map[string]*dynamic.TCPServersTransport{},
				},
				HTTP: &dynamic.HTTPConfiguration{
					Routers:           map[string]*dynamic.Router{},
					Middlewares:       map[string]*dynamic.Middleware{},
					Services:          map[string]*dynamic.Service{},
					ServersTransports: map[string]*dynamic.ServersTransport{},
				},
				TLS: &dynamic.TLSConfiguration{},
			},
		},
		{
			desc:  "One ingress Route with two different services",
			paths: []string{"tcp/services.yml", "tcp/with_two_services.yml"},
			expected: &dynamic.Configuration{
				UDP: &dynamic.UDPConfiguration{
					Routers:  map[string]*dynamic.UDPRouter{},
					Services: map[string]*dynamic.UDPService{},
				},
				TCP: &dynamic.TCPConfiguration{
					Routers: map[string]*dynamic.TCPRouter{
						"default-test.route-fdd3e9338e47a45efefc": {
							EntryPoints: []string{"foo"},
							Service:     "default-test.route-fdd3e9338e47a45efefc",
							Rule:        "HostSNI(`foo.com`)",
						},
					},
					Middlewares: map[string]*dynamic.TCPMiddleware{},
					Services: map[string]*dynamic.TCPService{
						"default-test.route-fdd3e9338e47a45efefc": {
							Weighted: &dynamic.TCPWeightedRoundRobin{
								Services: []dynamic.TCPWRRService{
									{
										Name:   "default-test.route-fdd3e9338e47a45efefc-whoamitcp-8000",
										Weight: func(i int) *int { return &i }(2),
									},
									{
										Name:   "default-test.route-fdd3e9338e47a45efefc-whoamitcp2-8080",
										Weight: func(i int) *int { return &i }(3),
									},
								},
							},
						},
						"default-test.route-fdd3e9338e47a45efefc-whoamitcp-8000": {
							LoadBalancer: &dynamic.TCPServersLoadBalancer{
								Servers: []dynamic.TCPServer{
									{
										Address: "10.10.0.1:8000",
									},
									{
										Address: "10.10.0.2:8000",
									},
								},
							},
						},
						"default-test.route-fdd3e9338e47a45efefc-whoamitcp2-8080": {
							LoadBalancer: &dynamic.TCPServersLoadBalancer{
								Servers: []dynamic.TCPServer{
									{
										Address: "10.10.0.3:8080",
									},
									{
										Address: "10.10.0.4:8080",
									},
								},
							},
						},
					},
					ServersTransports: map[string]*dynamic.TCPServersTransport{},
				},
				HTTP: &dynamic.HTTPConfiguration{
					Routers:           map[string]*dynamic.Router{},
					Middlewares:       map[string]*dynamic.Middleware{},
					Services:          map[string]*dynamic.Service{},
					ServersTransports: map[string]*dynamic.ServersTransport{},
				},
				TLS: &dynamic.TLSConfiguration{},
			},
		},
		{
			desc:  "One ingress Route with different services namespaces",
			paths: []string{"tcp/services.yml", "tcp/with_different_services_ns.yml"},
			expected: &dynamic.Configuration{
				UDP: &dynamic.UDPConfiguration{
					Routers:  map[string]*dynamic.UDPRouter{},
					Services: map[string]*dynamic.UDPService{},
				},
				TCP: &dynamic.TCPConfiguration{
					Routers: map[string]*dynamic.TCPRouter{
						"default-test.route-fdd3e9338e47a45efefc": {
							EntryPoints: []string{"foo"},
							Service:     "default-test.route-fdd3e9338e47a45efefc",
							Rule:        "HostSNI(`foo.com`)",
						},
					},
					Middlewares: map[string]*dynamic.TCPMiddleware{},
					Services: map[string]*dynamic.TCPService{
						"default-test.route-fdd3e9338e47a45efefc": {
							Weighted: &dynamic.TCPWeightedRoundRobin{
								Services: []dynamic.TCPWRRService{
									{
										Name:   "default-test.route-fdd3e9338e47a45efefc-whoamitcp-8000",
										Weight: func(i int) *int { return &i }(2),
									},
									{
										Name:   "default-test.route-fdd3e9338e47a45efefc-whoamitcp2-8080",
										Weight: func(i int) *int { return &i }(3),
									},
									{
										Name:   "default-test.route-fdd3e9338e47a45efefc-whoamitcp3-8083",
										Weight: func(i int) *int { return &i }(4),
									},
								},
							},
						},
						"default-test.route-fdd3e9338e47a45efefc-whoamitcp-8000": {
							LoadBalancer: &dynamic.TCPServersLoadBalancer{
								Servers: []dynamic.TCPServer{
									{
										Address: "10.10.0.1:8000",
									},
									{
										Address: "10.10.0.2:8000",
									},
								},
							},
						},
						"default-test.route-fdd3e9338e47a45efefc-whoamitcp2-8080": {
							LoadBalancer: &dynamic.TCPServersLoadBalancer{
								Servers: []dynamic.TCPServer{
									{
										Address: "10.10.0.3:8080",
									},
									{
										Address: "10.10.0.4:8080",
									},
								},
							},
						},
						"default-test.route-fdd3e9338e47a45efefc-whoamitcp3-8083": {
							LoadBalancer: &dynamic.TCPServersLoadBalancer{
								Servers: []dynamic.TCPServer{
									{
										Address: "10.10.0.7:8083",
									},
									{
										Address: "10.10.0.8:8083",
									},
								},
							},
						},
					},
					ServersTransports: map[string]*dynamic.TCPServersTransport{},
				},
				HTTP: &dynamic.HTTPConfiguration{
					Routers:           map[string]*dynamic.Router{},
					Middlewares:       map[string]*dynamic.Middleware{},
					Services:          map[string]*dynamic.Service{},
					ServersTransports: map[string]*dynamic.ServersTransport{},
				},
				TLS: &dynamic.TLSConfiguration{},
			},
		},
		{
			desc:         "Ingress class does not match",
			paths:        []string{"tcp/services.yml", "tcp/simple.yml"},
			ingressClass: "tchouk",
			expected: &dynamic.Configuration{
				UDP: &dynamic.UDPConfiguration{
					Routers:  map[string]*dynamic.UDPRouter{},
					Services: map[string]*dynamic.UDPService{},
				},
				TCP: &dynamic.TCPConfiguration{
					Routers:           map[string]*dynamic.TCPRouter{},
					Middlewares:       map[string]*dynamic.TCPMiddleware{},
					Services:          map[string]*dynamic.TCPService{},
					ServersTransports: map[string]*dynamic.TCPServersTransport{},
				},
				HTTP: &dynamic.HTTPConfiguration{
					Routers:           map[string]*dynamic.Router{},
					Middlewares:       map[string]*dynamic.Middleware{},
					Services:          map[string]*dynamic.Service{},
					ServersTransports: map[string]*dynamic.ServersTransport{},
				},
				TLS: &dynamic.TLSConfiguration{},
			},
		},
		{
			desc:  "Route with empty rule value is ignored",
			paths: []string{"tcp/services.yml", "tcp/with_no_rule_value.yml"},
			expected: &dynamic.Configuration{
				UDP: &dynamic.UDPConfiguration{
					Routers:  map[string]*dynamic.UDPRouter{},
					Services: map[string]*dynamic.UDPService{},
				},
				TCP: &dynamic.TCPConfiguration{
					Routers:           map[string]*dynamic.TCPRouter{},
					Middlewares:       map[string]*dynamic.TCPMiddleware{},
					Services:          map[string]*dynamic.TCPService{},
					ServersTransports: map[string]*dynamic.TCPServersTransport{},
				},
				HTTP: &dynamic.HTTPConfiguration{
					Routers:           map[string]*dynamic.Router{},
					Middlewares:       map[string]*dynamic.Middleware{},
					Services:          map[string]*dynamic.Service{},
					ServersTransports: map[string]*dynamic.ServersTransport{},
				},
				TLS: &dynamic.TLSConfiguration{},
			},
		},
		{
			desc:  "TLS",
			paths: []string{"tcp/services.yml", "tcp/with_tls.yml"},
			expected: &dynamic.Configuration{
				UDP: &dynamic.UDPConfiguration{
					Routers:  map[string]*dynamic.UDPRouter{},
					Services: map[string]*dynamic.UDPService{},
				},
				TLS: &dynamic.TLSConfiguration{
					Certificates: []*tls.CertAndStores{
						{
							Certificate: tls.Certificate{
								CertFile: tls.FileOrContent("-----BEGIN CERTIFICATE-----\n-----END CERTIFICATE-----"),
								KeyFile:  tls.FileOrContent("-----BEGIN PRIVATE KEY-----\n-----END PRIVATE KEY-----"),
							},
						},
					},
				},
				TCP: &dynamic.TCPConfiguration{
					Routers: map[string]*dynamic.TCPRouter{
						"default-test.route-fdd3e9338e47a45efefc": {
							EntryPoints: []string{"foo"},
							Service:     "default-test.route-fdd3e9338e47a45efefc",
							Rule:        "HostSNI(`foo.com`)",
							TLS:         &dynamic.RouterTCPTLSConfig{},
						},
					},
					Middlewares: map[string]*dynamic.TCPMiddleware{},
					Services: map[string]*dynamic.TCPService{
						"default-test.route-fdd3e9338e47a45efefc": {
							LoadBalancer: &dynamic.TCPServersLoadBalancer{
								Servers: []dynamic.TCPServer{
									{
										Address: "10.10.0.1:8000",
									},
									{
										Address: "10.10.0.2:8000",
									},
								},
							},
						},
					},
					ServersTransports: map[string]*dynamic.TCPServersTransport{},
				},
				HTTP: &dynamic.HTTPConfiguration{
					Routers:           map[string]*dynamic.Router{},
					Middlewares:       map[string]*dynamic.Middleware{},
					Services:          map[string]*dynamic.Service{},
					ServersTransports: map[string]*dynamic.ServersTransport{},
				},
			},
		},
		{
			desc:  "TLS with passthrough",
			paths: []string{"tcp/services.yml", "tcp/with_tls_passthrough.yml"},
			expected: &dynamic.Configuration{
				UDP: &dynamic.UDPConfiguration{
					Routers:  map[string]*dynamic.UDPRouter{},
					Services: map[string]*dynamic.UDPService{},
				},
				TCP: &dynamic.TCPConfiguration{
					Routers: map[string]*dynamic.TCPRouter{
						"default-test.route-fdd3e9338e47a45efefc": {
							EntryPoints: []string{"foo"},
							Service:     "default-test.route-fdd3e9338e47a45efefc",
							Rule:        "HostSNI(`foo.com`)",
							TLS: &dynamic.RouterTCPTLSConfig{
								Passthrough: true,
							},
						},
					},
					Middlewares: map[string]*dynamic.TCPMiddleware{},
					Services: map[string]*dynamic.TCPService{
						"default-test.route-fdd3e9338e47a45efefc": {
							LoadBalancer: &dynamic.TCPServersLoadBalancer{
								Servers: []dynamic.TCPServer{
									{
										Address: "10.10.0.1:8000",
									},
									{
										Address: "10.10.0.2:8000",
									},
								},
							},
						},
					},
					ServersTransports: map[string]*dynamic.TCPServersTransport{},
				},
				HTTP: &dynamic.HTTPConfiguration{
					Routers:           map[string]*dynamic.Router{},
					Middlewares:       map[string]*dynamic.Middleware{},
					Services:          map[string]*dynamic.Service{},
					ServersTransports: map[string]*dynamic.ServersTransport{},
				},
				TLS: &dynamic.TLSConfiguration{},
			},
		},
		{
			desc:  "TLS with tls options",
			paths: []string{"tcp/services.yml", "tcp/with_tls_options.yml"},
			expected: &dynamic.Configuration{
				UDP: &dynamic.UDPConfiguration{
					Routers:  map[string]*dynamic.UDPRouter{},
					Services: map[string]*dynamic.UDPService{},
				},
				TLS: &dynamic.TLSConfiguration{
					Options: map[string]tls.Options{
						"default-foo": {
							MinVersion: "VersionTLS12",
							CipherSuites: []string{
								"TLS_ECDHE_RSA_WITH_AES_128_GCM_SHA256",
								"TLS_RSA_WITH_AES_256_GCM_SHA384",
							},
							ClientAuth: tls.ClientAuth{
								CAFiles: []tls.FileOrContent{
									tls.FileOrContent("-----BEGIN CERTIFICATE-----\n-----END CERTIFICATE-----"),
									tls.FileOrContent("-----BEGIN CERTIFICATE-----\n-----END CERTIFICATE-----"),
								},
								ClientAuthType: "VerifyClientCertIfGiven",
							},
							SniStrict: true,
							ALPNProtocols: []string{
								"h2",
								"http/1.1",
								"acme-tls/1",
							},
						},
					},
				},
				TCP: &dynamic.TCPConfiguration{
					Routers: map[string]*dynamic.TCPRouter{
						"default-test.route-fdd3e9338e47a45efefc": {
							EntryPoints: []string{"foo"},
							Service:     "default-test.route-fdd3e9338e47a45efefc",
							Rule:        "HostSNI(`foo.com`)",
							TLS: &dynamic.RouterTCPTLSConfig{
								Options: "default-foo",
							},
						},
					},
					Middlewares: map[string]*dynamic.TCPMiddleware{},
					Services: map[string]*dynamic.TCPService{
						"default-test.route-fdd3e9338e47a45efefc": {
							LoadBalancer: &dynamic.TCPServersLoadBalancer{
								Servers: []dynamic.TCPServer{
									{
										Address: "10.10.0.1:8000",
									},
									{
										Address: "10.10.0.2:8000",
									},
								},
							},
						},
					},
					ServersTransports: map[string]*dynamic.TCPServersTransport{},
				},
				HTTP: &dynamic.HTTPConfiguration{
					Routers:           map[string]*dynamic.Router{},
					Middlewares:       map[string]*dynamic.Middleware{},
					Services:          map[string]*dynamic.Service{},
					ServersTransports: map[string]*dynamic.ServersTransport{},
				},
			},
		},
		{
			desc:  "TLS with tls options and specific namespace",
			paths: []string{"tcp/services.yml", "tcp/with_tls_options_and_specific_namespace.yml"},
			expected: &dynamic.Configuration{
				UDP: &dynamic.UDPConfiguration{
					Routers:  map[string]*dynamic.UDPRouter{},
					Services: map[string]*dynamic.UDPService{},
				},
				TLS: &dynamic.TLSConfiguration{
					Options: map[string]tls.Options{
						"myns-foo": {
							MinVersion: "VersionTLS12",
							CipherSuites: []string{
								"TLS_ECDHE_RSA_WITH_AES_128_GCM_SHA256",
								"TLS_RSA_WITH_AES_256_GCM_SHA384",
							},
							ClientAuth: tls.ClientAuth{
								CAFiles: []tls.FileOrContent{
									tls.FileOrContent("-----BEGIN CERTIFICATE-----\n-----END CERTIFICATE-----"),
									tls.FileOrContent("-----BEGIN CERTIFICATE-----\n-----END CERTIFICATE-----"),
								},
								ClientAuthType: "VerifyClientCertIfGiven",
							},
							SniStrict: true,
							ALPNProtocols: []string{
								"h2",
								"http/1.1",
								"acme-tls/1",
							},
						},
					},
				},
				TCP: &dynamic.TCPConfiguration{
					Routers: map[string]*dynamic.TCPRouter{
						"default-test.route-fdd3e9338e47a45efefc": {
							EntryPoints: []string{"foo"},
							Service:     "default-test.route-fdd3e9338e47a45efefc",
							Rule:        "HostSNI(`foo.com`)",
							TLS: &dynamic.RouterTCPTLSConfig{
								Options: "myns-foo",
							},
						},
					},
					Middlewares: map[string]*dynamic.TCPMiddleware{},
					Services: map[string]*dynamic.TCPService{
						"default-test.route-fdd3e9338e47a45efefc": {
							LoadBalancer: &dynamic.TCPServersLoadBalancer{
								Servers: []dynamic.TCPServer{
									{
										Address: "10.10.0.1:8000",
									},
									{
										Address: "10.10.0.2:8000",
									},
								},
							},
						},
					},
					ServersTransports: map[string]*dynamic.TCPServersTransport{},
				},
				HTTP: &dynamic.HTTPConfiguration{
					Routers:           map[string]*dynamic.Router{},
					Middlewares:       map[string]*dynamic.Middleware{},
					Services:          map[string]*dynamic.Service{},
					ServersTransports: map[string]*dynamic.ServersTransport{},
				},
			},
		},
		{
			desc:  "TLS with bad tls options",
			paths: []string{"tcp/services.yml", "tcp/with_bad_tls_options.yml"},
			expected: &dynamic.Configuration{
				UDP: &dynamic.UDPConfiguration{
					Routers:  map[string]*dynamic.UDPRouter{},
					Services: map[string]*dynamic.UDPService{},
				},
				TLS: &dynamic.TLSConfiguration{
					Options: map[string]tls.Options{
						"default-foo": {
							MinVersion: "VersionTLS12",
							CipherSuites: []string{
								"TLS_ECDHE_RSA_WITH_AES_128_GCM_SHA256",
								"TLS_RSA_WITH_AES_256_GCM_SHA384",
							},
							ClientAuth: tls.ClientAuth{
								CAFiles: []tls.FileOrContent{
									tls.FileOrContent("-----BEGIN CERTIFICATE-----\n-----END CERTIFICATE-----"),
								},
								ClientAuthType: "VerifyClientCertIfGiven",
							},
							SniStrict: true,
							ALPNProtocols: []string{
								"h2",
								"http/1.1",
								"acme-tls/1",
							},
						},
					},
				},
				TCP: &dynamic.TCPConfiguration{
					Routers: map[string]*dynamic.TCPRouter{
						"default-test.route-fdd3e9338e47a45efefc": {
							EntryPoints: []string{"foo"},
							Service:     "default-test.route-fdd3e9338e47a45efefc",
							Rule:        "HostSNI(`foo.com`)",
							TLS: &dynamic.RouterTCPTLSConfig{
								Options: "default-foo",
							},
						},
					},
					Middlewares: map[string]*dynamic.TCPMiddleware{},
					Services: map[string]*dynamic.TCPService{
						"default-test.route-fdd3e9338e47a45efefc": {
							LoadBalancer: &dynamic.TCPServersLoadBalancer{
								Servers: []dynamic.TCPServer{
									{
										Address: "10.10.0.1:8000",
									},
									{
										Address: "10.10.0.2:8000",
									},
								},
							},
						},
					},
					ServersTransports: map[string]*dynamic.TCPServersTransport{},
				},
				HTTP: &dynamic.HTTPConfiguration{
					Routers:           map[string]*dynamic.Router{},
					Middlewares:       map[string]*dynamic.Middleware{},
					Services:          map[string]*dynamic.Service{},
					ServersTransports: map[string]*dynamic.ServersTransport{},
				},
			},
		},
		{
			desc:  "TLS with unknown tls options",
			paths: []string{"tcp/services.yml", "tcp/with_unknown_tls_options.yml"},
			expected: &dynamic.Configuration{
				UDP: &dynamic.UDPConfiguration{
					Routers:  map[string]*dynamic.UDPRouter{},
					Services: map[string]*dynamic.UDPService{},
				},
				TLS: &dynamic.TLSConfiguration{
					Options: map[string]tls.Options{
						"default-foo": {
							MinVersion: "VersionTLS12",
							ALPNProtocols: []string{
								"h2",
								"http/1.1",
								"acme-tls/1",
							},
						},
					},
				},
				TCP: &dynamic.TCPConfiguration{
					Routers: map[string]*dynamic.TCPRouter{
						"default-test.route-fdd3e9338e47a45efefc": {
							EntryPoints: []string{"foo"},
							Service:     "default-test.route-fdd3e9338e47a45efefc",
							Rule:        "HostSNI(`foo.com`)",
							TLS: &dynamic.RouterTCPTLSConfig{
								Options: "default-unknown",
							},
						},
					},
					Middlewares: map[string]*dynamic.TCPMiddleware{},
					Services: map[string]*dynamic.TCPService{
						"default-test.route-fdd3e9338e47a45efefc": {
							LoadBalancer: &dynamic.TCPServersLoadBalancer{
								Servers: []dynamic.TCPServer{
									{
										Address: "10.10.0.1:8000",
									},
									{
										Address: "10.10.0.2:8000",
									},
								},
							},
						},
					},
					ServersTransports: map[string]*dynamic.TCPServersTransport{},
				},
				HTTP: &dynamic.HTTPConfiguration{
					Routers:           map[string]*dynamic.Router{},
					Middlewares:       map[string]*dynamic.Middleware{},
					Services:          map[string]*dynamic.Service{},
					ServersTransports: map[string]*dynamic.ServersTransport{},
				},
			},
		},
		{
			desc:  "TLS with unknown tls options namespace",
			paths: []string{"tcp/services.yml", "tcp/with_unknown_tls_options_namespace.yml"},
			expected: &dynamic.Configuration{
				UDP: &dynamic.UDPConfiguration{
					Routers:  map[string]*dynamic.UDPRouter{},
					Services: map[string]*dynamic.UDPService{},
				},
				TLS: &dynamic.TLSConfiguration{
					Options: map[string]tls.Options{
						"default-foo": {
							MinVersion: "VersionTLS12",
							ALPNProtocols: []string{
								"h2",
								"http/1.1",
								"acme-tls/1",
							},
						},
					},
				},
				TCP: &dynamic.TCPConfiguration{
					Routers: map[string]*dynamic.TCPRouter{
						"default-test.route-fdd3e9338e47a45efefc": {
							EntryPoints: []string{"foo"},
							Service:     "default-test.route-fdd3e9338e47a45efefc",
							Rule:        "HostSNI(`foo.com`)",
							TLS: &dynamic.RouterTCPTLSConfig{
								Options: "unknown-foo",
							},
						},
					},
					Middlewares: map[string]*dynamic.TCPMiddleware{},
					Services: map[string]*dynamic.TCPService{
						"default-test.route-fdd3e9338e47a45efefc": {
							LoadBalancer: &dynamic.TCPServersLoadBalancer{
								Servers: []dynamic.TCPServer{
									{
										Address: "10.10.0.1:8000",
									},
									{
										Address: "10.10.0.2:8000",
									},
								},
							},
						},
					},
					ServersTransports: map[string]*dynamic.TCPServersTransport{},
				},
				HTTP: &dynamic.HTTPConfiguration{
					Routers:           map[string]*dynamic.Router{},
					Middlewares:       map[string]*dynamic.Middleware{},
					Services:          map[string]*dynamic.Service{},
					ServersTransports: map[string]*dynamic.ServersTransport{},
				},
			},
		},
		{
			desc:  "TLS with ACME",
			paths: []string{"tcp/services.yml", "tcp/with_tls_acme.yml"},
			expected: &dynamic.Configuration{
				UDP: &dynamic.UDPConfiguration{
					Routers:  map[string]*dynamic.UDPRouter{},
					Services: map[string]*dynamic.UDPService{},
				},
				TCP: &dynamic.TCPConfiguration{
					Routers: map[string]*dynamic.TCPRouter{
						"default-test.route-fdd3e9338e47a45efefc": {
							EntryPoints: []string{"foo"},
							Service:     "default-test.route-fdd3e9338e47a45efefc",
							Rule:        "HostSNI(`foo.com`)",
							TLS:         &dynamic.RouterTCPTLSConfig{},
						},
					},
					Middlewares: map[string]*dynamic.TCPMiddleware{},
					Services: map[string]*dynamic.TCPService{
						"default-test.route-fdd3e9338e47a45efefc": {
							LoadBalancer: &dynamic.TCPServersLoadBalancer{
								Servers: []dynamic.TCPServer{
									{
										Address: "10.10.0.1:8000",
									},
									{
										Address: "10.10.0.2:8000",
									},
								},
							},
						},
					},
					ServersTransports: map[string]*dynamic.TCPServersTransport{},
				},
				HTTP: &dynamic.HTTPConfiguration{
					Routers:           map[string]*dynamic.Router{},
					Middlewares:       map[string]*dynamic.Middleware{},
					Services:          map[string]*dynamic.Service{},
					ServersTransports: map[string]*dynamic.ServersTransport{},
				},
				TLS: &dynamic.TLSConfiguration{},
			},
		},
		{
			desc:  "TCP with terminationDelay",
			paths: []string{"tcp/services.yml", "tcp/with_termination_delay.yml"},
			expected: &dynamic.Configuration{
				TLS: &dynamic.TLSConfiguration{},
				UDP: &dynamic.UDPConfiguration{
					Routers:  map[string]*dynamic.UDPRouter{},
					Services: map[string]*dynamic.UDPService{},
				},
				TCP: &dynamic.TCPConfiguration{
					Routers: map[string]*dynamic.TCPRouter{
						"default-test.route-fdd3e9338e47a45efefc": {
							EntryPoints: []string{"foo"},
							Service:     "default-test.route-fdd3e9338e47a45efefc",
							Rule:        "HostSNI(`foo.com`)",
						},
					},
					Middlewares: map[string]*dynamic.TCPMiddleware{},
					Services: map[string]*dynamic.TCPService{
						"default-test.route-fdd3e9338e47a45efefc": {
							LoadBalancer: &dynamic.TCPServersLoadBalancer{
								Servers: []dynamic.TCPServer{
									{
										Address: "10.10.0.1:8000",
									},
									{
										Address: "10.10.0.2:8000",
									},
								},
							},
						},
					},
					ServersTransports: map[string]*dynamic.TCPServersTransport{},
				},
				HTTP: &dynamic.HTTPConfiguration{
					Routers:           map[string]*dynamic.Router{},
					Middlewares:       map[string]*dynamic.Middleware{},
					Services:          map[string]*dynamic.Service{},
					ServersTransports: map[string]*dynamic.ServersTransport{},
				},
			},
		},
		{
			desc:  "TLS with tls Store",
			paths: []string{"tcp/services.yml", "tcp/with_tls_store.yml"},
			expected: &dynamic.Configuration{
				TLS: &dynamic.TLSConfiguration{
					Stores: map[string]tls.Store{
						"default": {
							DefaultCertificate: &tls.Certificate{
								CertFile: tls.FileOrContent("-----BEGIN CERTIFICATE-----\n-----END CERTIFICATE-----"),
								KeyFile:  tls.FileOrContent("-----BEGIN PRIVATE KEY-----\n-----END PRIVATE KEY-----"),
							},
						},
					},
				},
				TCP: &dynamic.TCPConfiguration{
					Routers: map[string]*dynamic.TCPRouter{
						"default-test.route-fdd3e9338e47a45efefc": {
							EntryPoints: []string{"foo"},
							Service:     "default-test.route-fdd3e9338e47a45efefc",
							Rule:        "HostSNI(`foo.com`)",
							TLS:         &dynamic.RouterTCPTLSConfig{},
						},
					},
					Middlewares: map[string]*dynamic.TCPMiddleware{},
					Services: map[string]*dynamic.TCPService{
						"default-test.route-fdd3e9338e47a45efefc": {
							LoadBalancer: &dynamic.TCPServersLoadBalancer{
								Servers: []dynamic.TCPServer{
									{
										Address: "10.10.0.1:8000",
									},
									{
										Address: "10.10.0.2:8000",
									},
								},
							},
						},
					},
					ServersTransports: map[string]*dynamic.TCPServersTransport{},
				},
				UDP: &dynamic.UDPConfiguration{
					Routers:  map[string]*dynamic.UDPRouter{},
					Services: map[string]*dynamic.UDPService{},
				},
				HTTP: &dynamic.HTTPConfiguration{
					Routers:           map[string]*dynamic.Router{},
					Middlewares:       map[string]*dynamic.Middleware{},
					Services:          map[string]*dynamic.Service{},
					ServersTransports: map[string]*dynamic.ServersTransport{},
				},
			},
		},
		{
			desc:  "Simple Ingress Route, with externalName service",
			paths: []string{"tcp/services.yml", "tcp/with_externalname.yml"},
			expected: &dynamic.Configuration{
				UDP: &dynamic.UDPConfiguration{
					Routers:  map[string]*dynamic.UDPRouter{},
					Services: map[string]*dynamic.UDPService{},
				},
				TCP: &dynamic.TCPConfiguration{
					Routers: map[string]*dynamic.TCPRouter{
						"default-test.route-fdd3e9338e47a45efefc": {
							EntryPoints: []string{"foo"},
							Service:     "default-test.route-fdd3e9338e47a45efefc",
							Rule:        "HostSNI(`foo.com`)",
						},
					},
					Middlewares: map[string]*dynamic.TCPMiddleware{},
					Services: map[string]*dynamic.TCPService{
						"default-test.route-fdd3e9338e47a45efefc": {
							LoadBalancer: &dynamic.TCPServersLoadBalancer{
								Servers: []dynamic.TCPServer{
									{
										Address: "external.domain:8000",
									},
								},
							},
						},
					},
					ServersTransports: map[string]*dynamic.TCPServersTransport{},
				},
				HTTP: &dynamic.HTTPConfiguration{
					Routers:           map[string]*dynamic.Router{},
					Middlewares:       map[string]*dynamic.Middleware{},
					Services:          map[string]*dynamic.Service{},
					ServersTransports: map[string]*dynamic.ServersTransport{},
				},
				TLS: &dynamic.TLSConfiguration{},
			},
		},
		{
			desc:  "Ingress Route, externalName service with port",
			paths: []string{"tcp/services.yml", "tcp/with_externalname_with_port.yml"},
			expected: &dynamic.Configuration{
				UDP: &dynamic.UDPConfiguration{
					Routers:  map[string]*dynamic.UDPRouter{},
					Services: map[string]*dynamic.UDPService{},
				},
				TCP: &dynamic.TCPConfiguration{
					Routers: map[string]*dynamic.TCPRouter{
						"default-test.route-fdd3e9338e47a45efefc": {
							EntryPoints: []string{"foo"},
							Service:     "default-test.route-fdd3e9338e47a45efefc",
							Rule:        "HostSNI(`foo.com`)",
						},
					},
					Middlewares: map[string]*dynamic.TCPMiddleware{},
					Services: map[string]*dynamic.TCPService{
						"default-test.route-fdd3e9338e47a45efefc": {
							LoadBalancer: &dynamic.TCPServersLoadBalancer{
								Servers: []dynamic.TCPServer{
									{
										Address: "external.domain:80",
									},
								},
							},
						},
					},
					ServersTransports: map[string]*dynamic.TCPServersTransport{},
				},
				HTTP: &dynamic.HTTPConfiguration{
					Routers:           map[string]*dynamic.Router{},
					Middlewares:       map[string]*dynamic.Middleware{},
					Services:          map[string]*dynamic.Service{},
					ServersTransports: map[string]*dynamic.ServersTransport{},
				},
				TLS: &dynamic.TLSConfiguration{},
			},
		},
		{
			desc:  "Ingress Route, externalName service without port",
			paths: []string{"tcp/services.yml", "tcp/with_externalname_without_ports.yml"},
			expected: &dynamic.Configuration{
				UDP: &dynamic.UDPConfiguration{
					Routers:  map[string]*dynamic.UDPRouter{},
					Services: map[string]*dynamic.UDPService{},
				},
				TCP: &dynamic.TCPConfiguration{
					// The router that references the invalid service will be discarded.
					Routers: map[string]*dynamic.TCPRouter{
						"default-test.route-fdd3e9338e47a45efefc": {
							EntryPoints: []string{"foo"},
							Service:     "default-test.route-fdd3e9338e47a45efefc",
							Rule:        "HostSNI(`foo.com`)",
						},
					},
					Middlewares:       map[string]*dynamic.TCPMiddleware{},
					Services:          map[string]*dynamic.TCPService{},
					ServersTransports: map[string]*dynamic.TCPServersTransport{},
				},
				HTTP: &dynamic.HTTPConfiguration{
					Routers:           map[string]*dynamic.Router{},
					Middlewares:       map[string]*dynamic.Middleware{},
					Services:          map[string]*dynamic.Service{},
					ServersTransports: map[string]*dynamic.ServersTransport{},
				},
				TLS: &dynamic.TLSConfiguration{},
			},
		},
		{
			desc: "Ingress Route with IPv6 backends",
			paths: []string{
				"services.yml", "with_ipv6.yml",
				"tcp/services.yml", "tcp/with_ipv6.yml",
				"udp/services.yml", "udp/with_ipv6.yml",
			},
			expected: &dynamic.Configuration{
				UDP: &dynamic.UDPConfiguration{
					Routers: map[string]*dynamic.UDPRouter{
						"default-test.route-0": {
							EntryPoints: []string{"foo"},
							Service:     "default-test.route-0",
						},
					},
					Services: map[string]*dynamic.UDPService{
						"default-test.route-0": {
							LoadBalancer: &dynamic.UDPServersLoadBalancer{
								Servers: []dynamic.UDPServer{
									{
										Address: "[fd00:10:244:0:1::3]:8080",
									},
								},
							},
						},
					},
				},
				TCP: &dynamic.TCPConfiguration{
					Routers: map[string]*dynamic.TCPRouter{
						"default-test.route-673acf455cb2dab0b43a": {
							EntryPoints: []string{"foo"},
							Service:     "default-test.route-673acf455cb2dab0b43a",
							Rule:        "HostSNI(`*`)",
						},
					},
					Middlewares: map[string]*dynamic.TCPMiddleware{},
					Services: map[string]*dynamic.TCPService{
						"default-test.route-673acf455cb2dab0b43a": {
							Weighted: &dynamic.TCPWeightedRoundRobin{
								Services: []dynamic.TCPWRRService{
									{
										Name:   "default-test.route-673acf455cb2dab0b43a-whoamitcp-ipv6-8080",
										Weight: func(i int) *int { return &i }(1),
									},
									{
										Name:   "default-test.route-673acf455cb2dab0b43a-external.service.with.ipv6-8080",
										Weight: func(i int) *int { return &i }(1),
									},
								},
							},
						},
						"default-test.route-673acf455cb2dab0b43a-whoamitcp-ipv6-8080": {
							LoadBalancer: &dynamic.TCPServersLoadBalancer{
								Servers: []dynamic.TCPServer{
									{
										Address: "[fd00:10:244:0:1::3]:8080",
									},
									{
										Address: "[2001:db8:85a3:8d3:1319:8a2e:370:7348]:8080",
									},
								},
							},
						},
						"default-test.route-673acf455cb2dab0b43a-external.service.with.ipv6-8080": {
							LoadBalancer: &dynamic.TCPServersLoadBalancer{
								Servers: []dynamic.TCPServer{
									{
										Address: "[fe80::200:5aee:feaa:20a2]:8080",
									},
								},
							},
						},
					},
					ServersTransports: map[string]*dynamic.TCPServersTransport{},
				},
				HTTP: &dynamic.HTTPConfiguration{
					Routers: map[string]*dynamic.Router{
						"default-test-route-6b204d94623b3df4370c": {
							EntryPoints: []string{"foo"},
							Service:     "default-test-route-6b204d94623b3df4370c",
							Rule:        "Host(`foo.com`) && PathPrefix(`/bar`)",
						},
					},
					Middlewares: map[string]*dynamic.Middleware{},
					Services: map[string]*dynamic.Service{
						"default-whoami-ipv6-8080": {
							LoadBalancer: &dynamic.ServersLoadBalancer{
								Servers: []dynamic.Server{
									{
										URL: "http://[2001:db8:85a3:8d3:1319:8a2e:370:7348]:8080",
									},
								},
								PassHostHeader: Bool(true),
								ResponseForwarding: &dynamic.ResponseForwarding{
									FlushInterval: ptypes.Duration(100 * time.Millisecond),
								},
							},
						},
						"default-external-svc-with-ipv6-8080": {
							LoadBalancer: &dynamic.ServersLoadBalancer{
								Servers: []dynamic.Server{
									{
										URL: "http://[2001:db8:85a3:8d3:1319:8a2e:370:7347]:8080",
									},
								},
								PassHostHeader: Bool(true),
								ResponseForwarding: &dynamic.ResponseForwarding{
									FlushInterval: ptypes.Duration(100 * time.Millisecond),
								},
							},
						},
						"default-test-route-6b204d94623b3df4370c": {
							Weighted: &dynamic.WeightedRoundRobin{
								Services: []dynamic.WRRService{
									{
										Name:   "default-whoami-ipv6-8080",
										Weight: func(i int) *int { return &i }(1),
									},
									{
										Name:   "default-external-svc-with-ipv6-8080",
										Weight: func(i int) *int { return &i }(1),
									},
								},
							},
						},
					},
					ServersTransports: map[string]*dynamic.ServersTransport{},
				},
				TLS: &dynamic.TLSConfiguration{},
			},
		},
		{
			desc:  "TCP with proxyProtocol Version",
			paths: []string{"tcp/services.yml", "tcp/with_proxyprotocol.yml"},
			expected: &dynamic.Configuration{
				TLS: &dynamic.TLSConfiguration{},
				UDP: &dynamic.UDPConfiguration{
					Routers:  map[string]*dynamic.UDPRouter{},
					Services: map[string]*dynamic.UDPService{},
				},
				TCP: &dynamic.TCPConfiguration{
					Routers: map[string]*dynamic.TCPRouter{
						"default-test.route-fdd3e9338e47a45efefc": {
							EntryPoints: []string{"foo"},
							Service:     "default-test.route-fdd3e9338e47a45efefc",
							Rule:        "HostSNI(`foo.com`)",
						},
					},
					Middlewares: map[string]*dynamic.TCPMiddleware{},
					Services: map[string]*dynamic.TCPService{
						"default-test.route-fdd3e9338e47a45efefc": {
							LoadBalancer: &dynamic.TCPServersLoadBalancer{
								Servers: []dynamic.TCPServer{
									{
										Address: "10.10.0.1:8000",
									},
									{
										Address: "10.10.0.2:8000",
									},
								},
								ProxyProtocol: &dynamic.ProxyProtocol{Version: 2},
							},
						},
					},
					ServersTransports: map[string]*dynamic.TCPServersTransport{},
				},
				HTTP: &dynamic.HTTPConfiguration{
					Routers:           map[string]*dynamic.Router{},
					Middlewares:       map[string]*dynamic.Middleware{},
					Services:          map[string]*dynamic.Service{},
					ServersTransports: map[string]*dynamic.ServersTransport{},
				},
			},
		},
		{
			desc:  "TCP with ServersTransport",
			paths: []string{"tcp/services.yml", "tcp/with_servers_transport.yml"},
			expected: &dynamic.Configuration{
				TLS: &dynamic.TLSConfiguration{},
				UDP: &dynamic.UDPConfiguration{
					Routers:  map[string]*dynamic.UDPRouter{},
					Services: map[string]*dynamic.UDPService{},
				},
				TCP: &dynamic.TCPConfiguration{
					ServersTransports: map[string]*dynamic.TCPServersTransport{
						"foo-test": {
							TLS: &dynamic.TLSClientConfig{
								ServerName:         "test",
								InsecureSkipVerify: true,
								RootCAs:            []tls.FileOrContent{"TESTROOTCAS0", "TESTROOTCAS1", "TESTROOTCAS2", "TESTROOTCAS3", "TESTROOTCAS5", "TESTALLCERTS"},
								Certificates: tls.Certificates{
									{CertFile: "TESTCERT1", KeyFile: "TESTKEY1"},
									{CertFile: "TESTCERT2", KeyFile: "TESTKEY2"},
									{CertFile: "TESTCERT3", KeyFile: "TESTKEY3"},
								},
								PeerCertURI: "foo://bar",
								Spiffe: &dynamic.Spiffe{
									IDs: []string{
										"spiffe://foo/buz",
										"spiffe://bar/biz",
									},
									TrustDomain: "spiffe://lol",
								},
							},
							DialTimeout:      ptypes.Duration(42 * time.Second),
							DialKeepAlive:    ptypes.Duration(42 * time.Second),
							TerminationDelay: ptypes.Duration(42 * time.Second),
						},
						"default-test": {
							TLS: &dynamic.TLSClientConfig{
								ServerName: "test",
							},
							DialTimeout:      ptypes.Duration(30 * time.Second),
							DialKeepAlive:    ptypes.Duration(15 * time.Second),
							TerminationDelay: ptypes.Duration(100 * time.Millisecond),
						},
					},
					Routers: map[string]*dynamic.TCPRouter{
						"default-test.route-fdd3e9338e47a45efefc": {
							EntryPoints: []string{"foo"},
							Service:     "default-test.route-fdd3e9338e47a45efefc",
							Rule:        "HostSNI(`foo.com`)",
						},
					},
					Middlewares: map[string]*dynamic.TCPMiddleware{},
					Services: map[string]*dynamic.TCPService{
						"default-test.route-fdd3e9338e47a45efefc-whoamitcp-8000": {
							LoadBalancer: &dynamic.TCPServersLoadBalancer{
								Servers: []dynamic.TCPServer{
									{
										Address: "10.10.0.1:8000",
									},
									{
										Address: "10.10.0.2:8000",
									},
								},
								ServersTransport: "default-test",
							},
						},
						"default-test.route-fdd3e9338e47a45efefc-whoamitcp2-8080": {
							LoadBalancer: &dynamic.TCPServersLoadBalancer{
								Servers: []dynamic.TCPServer{
									{
										Address: "10.10.0.3:8080",
									},
									{
										Address: "10.10.0.4:8080",
									},
								},
								ServersTransport: "default-default-test",
							},
						},
						"default-test.route-fdd3e9338e47a45efefc": {
							Weighted: &dynamic.TCPWeightedRoundRobin{
								Services: []dynamic.TCPWRRService{
									{
										Name:   "default-test.route-fdd3e9338e47a45efefc-whoamitcp-8000",
										Weight: Int(1),
									},
									{
										Name:   "default-test.route-fdd3e9338e47a45efefc-whoamitcp2-8080",
										Weight: Int(1),
									},
								},
							},
						},
					},
				},
				HTTP: &dynamic.HTTPConfiguration{
					Routers:           map[string]*dynamic.Router{},
					Middlewares:       map[string]*dynamic.Middleware{},
					Services:          map[string]*dynamic.Service{},
					ServersTransports: map[string]*dynamic.ServersTransport{},
				},
			},
		},
		{
			desc:  "Ingress Route, empty service disallowed",
			paths: []string{"tcp/services.yml", "tcp/with_empty_services.yml"},
			expected: &dynamic.Configuration{
				UDP: &dynamic.UDPConfiguration{
					Routers:  map[string]*dynamic.UDPRouter{},
					Services: map[string]*dynamic.UDPService{},
				},
				TCP: &dynamic.TCPConfiguration{
					// The router that references the invalid service will be discarded.
					Routers: map[string]*dynamic.TCPRouter{
						"default-test.route-fdd3e9338e47a45efefc": {
							EntryPoints: []string{"foo"},
							Service:     "default-test.route-fdd3e9338e47a45efefc",
							Rule:        "HostSNI(`foo.com`)",
						},
					},
					Middlewares:       map[string]*dynamic.TCPMiddleware{},
					Services:          map[string]*dynamic.TCPService{},
					ServersTransports: map[string]*dynamic.TCPServersTransport{},
				},
				HTTP: &dynamic.HTTPConfiguration{
					Routers:           map[string]*dynamic.Router{},
					Middlewares:       map[string]*dynamic.Middleware{},
					Services:          map[string]*dynamic.Service{},
					ServersTransports: map[string]*dynamic.ServersTransport{},
				},
				TLS: &dynamic.TLSConfiguration{},
			},
		},
		{
			desc:               "Ingress Route, empty service allowed",
			allowEmptyServices: true,
			paths:              []string{"tcp/services.yml", "tcp/with_empty_services.yml"},
			expected: &dynamic.Configuration{
				UDP: &dynamic.UDPConfiguration{
					Routers:  map[string]*dynamic.UDPRouter{},
					Services: map[string]*dynamic.UDPService{},
				},
				TCP: &dynamic.TCPConfiguration{
					Routers: map[string]*dynamic.TCPRouter{
						"default-test.route-fdd3e9338e47a45efefc": {
							EntryPoints: []string{"foo"},
							Service:     "default-test.route-fdd3e9338e47a45efefc",
							Rule:        "HostSNI(`foo.com`)",
						},
					},
					Middlewares: map[string]*dynamic.TCPMiddleware{},
					Services: map[string]*dynamic.TCPService{
						"default-test.route-fdd3e9338e47a45efefc": {
							LoadBalancer: &dynamic.TCPServersLoadBalancer{},
						},
					},
					ServersTransports: map[string]*dynamic.TCPServersTransport{},
				},
				HTTP: &dynamic.HTTPConfiguration{
					Routers:           map[string]*dynamic.Router{},
					Middlewares:       map[string]*dynamic.Middleware{},
					Services:          map[string]*dynamic.Service{},
					ServersTransports: map[string]*dynamic.ServersTransport{},
				},
				TLS: &dynamic.TLSConfiguration{},
			},
		},
	}

	for _, test := range testCases {
		test := test

		t.Run(test.desc, func(t *testing.T) {
			t.Parallel()

			if test.expected == nil {
				return
			}

			p := Provider{
				IngressClass:              test.ingressClass,
				AllowCrossNamespace:       true,
				AllowExternalNameServices: true,
				AllowEmptyServices:        test.allowEmptyServices,
			}

			clientMock := newClientMock(test.paths...)
			conf := p.loadConfigurationFromCRD(context.Background(), clientMock)
			assert.Equal(t, test.expected, conf)
		})
	}
}

func TestLoadIngressRoutes(t *testing.T) {
	testCases := []struct {
		desc                string
		ingressClass        string
		paths               []string
		expected            *dynamic.Configuration
		allowCrossNamespace bool
		allowEmptyServices  bool
	}{
		{
			desc: "Empty",
			expected: &dynamic.Configuration{
				UDP: &dynamic.UDPConfiguration{
					Routers:  map[string]*dynamic.UDPRouter{},
					Services: map[string]*dynamic.UDPService{},
				},
				TCP: &dynamic.TCPConfiguration{
					Routers:           map[string]*dynamic.TCPRouter{},
					Middlewares:       map[string]*dynamic.TCPMiddleware{},
					Services:          map[string]*dynamic.TCPService{},
					ServersTransports: map[string]*dynamic.TCPServersTransport{},
				},
				HTTP: &dynamic.HTTPConfiguration{
					Routers:           map[string]*dynamic.Router{},
					Middlewares:       map[string]*dynamic.Middleware{},
					Services:          map[string]*dynamic.Service{},
					ServersTransports: map[string]*dynamic.ServersTransport{},
				},
				TLS: &dynamic.TLSConfiguration{},
			},
		},
		{
			desc:  "Simple Ingress Route, with foo entrypoint",
			paths: []string{"services.yml", "simple.yml"},
			expected: &dynamic.Configuration{
				UDP: &dynamic.UDPConfiguration{
					Routers:  map[string]*dynamic.UDPRouter{},
					Services: map[string]*dynamic.UDPService{},
				},
				TCP: &dynamic.TCPConfiguration{
					Routers:           map[string]*dynamic.TCPRouter{},
					Middlewares:       map[string]*dynamic.TCPMiddleware{},
					Services:          map[string]*dynamic.TCPService{},
					ServersTransports: map[string]*dynamic.TCPServersTransport{},
				},
				HTTP: &dynamic.HTTPConfiguration{
					Routers: map[string]*dynamic.Router{
						"default-test-route-6b204d94623b3df4370c": {
							EntryPoints: []string{"foo"},
							Service:     "default-test-route-6b204d94623b3df4370c",
							Rule:        "Host(`foo.com`) && PathPrefix(`/bar`)",
							Priority:    12,
						},
					},
					Middlewares: map[string]*dynamic.Middleware{},
					Services: map[string]*dynamic.Service{
						"default-test-route-6b204d94623b3df4370c": {
							LoadBalancer: &dynamic.ServersLoadBalancer{
								Servers: []dynamic.Server{
									{
										URL: "http://10.10.0.1:80",
									},
									{
										URL: "http://10.10.0.2:80",
									},
								},
								PassHostHeader: Bool(true),
								ResponseForwarding: &dynamic.ResponseForwarding{
									FlushInterval: ptypes.Duration(100 * time.Millisecond),
								},
							},
						},
					},
					ServersTransports: map[string]*dynamic.ServersTransport{},
				},
				TLS: &dynamic.TLSConfiguration{},
			},
		},
		{
			desc:                "Simple Ingress Route with middleware",
			allowCrossNamespace: true,
			paths:               []string{"services.yml", "with_middleware.yml"},
			expected: &dynamic.Configuration{
				UDP: &dynamic.UDPConfiguration{
					Routers:  map[string]*dynamic.UDPRouter{},
					Services: map[string]*dynamic.UDPService{},
				},
				TCP: &dynamic.TCPConfiguration{
					Routers:           map[string]*dynamic.TCPRouter{},
					Middlewares:       map[string]*dynamic.TCPMiddleware{},
					Services:          map[string]*dynamic.TCPService{},
					ServersTransports: map[string]*dynamic.TCPServersTransport{},
				},
				HTTP: &dynamic.HTTPConfiguration{
					Routers: map[string]*dynamic.Router{
						"default-test2-route-23c7f4c450289ee29016": {
							EntryPoints: []string{"web"},
							Service:     "default-test2-route-23c7f4c450289ee29016",
							Rule:        "Host(`foo.com`) && PathPrefix(`/tobestripped`)",
							Priority:    12,
							Middlewares: []string{"default-stripprefix", "default-ratelimit", "foo-addprefix"},
						},
					},
					Middlewares: map[string]*dynamic.Middleware{
						"default-ratelimit": {
							RateLimit: &dynamic.RateLimit{
								Average: 6,
								Burst:   12,
								Period:  ptypes.Duration(60 * time.Second),
								SourceCriterion: &dynamic.SourceCriterion{
									IPStrategy: &dynamic.IPStrategy{
										ExcludedIPs: []string{"127.0.0.1/32", "192.168.1.7"},
									},
								},
							},
						},
						"default-stripprefix": {
							StripPrefix: &dynamic.StripPrefix{
								Prefixes: []string{"/tobestripped"},
							},
						},
						"foo-addprefix": {
							AddPrefix: &dynamic.AddPrefix{
								Prefix: "/tobeadded",
							},
						},
					},
					Services: map[string]*dynamic.Service{
						"default-test2-route-23c7f4c450289ee29016": {
							LoadBalancer: &dynamic.ServersLoadBalancer{
								Servers: []dynamic.Server{
									{
										URL: "http://10.10.0.1:80",
									},
									{
										URL: "http://10.10.0.2:80",
									},
								},
								PassHostHeader: Bool(true),
								ResponseForwarding: &dynamic.ResponseForwarding{
									FlushInterval: ptypes.Duration(100 * time.Millisecond),
								},
							},
						},
					},
					ServersTransports: map[string]*dynamic.ServersTransport{},
				},
				TLS: &dynamic.TLSConfiguration{},
			},
		},
		{
			desc:                "Middlewares in ingress route config are normalized",
			allowCrossNamespace: true,
			paths:               []string{"services.yml", "with_middleware_multiple_hyphens.yml"},
			expected: &dynamic.Configuration{
				UDP: &dynamic.UDPConfiguration{
					Routers:  map[string]*dynamic.UDPRouter{},
					Services: map[string]*dynamic.UDPService{},
				},
				TCP: &dynamic.TCPConfiguration{
					Routers:           map[string]*dynamic.TCPRouter{},
					Middlewares:       map[string]*dynamic.TCPMiddleware{},
					Services:          map[string]*dynamic.TCPService{},
					ServersTransports: map[string]*dynamic.TCPServersTransport{},
				},
				HTTP: &dynamic.HTTPConfiguration{
					Routers: map[string]*dynamic.Router{
						"default-test2-route-23c7f4c450289ee29016": {
							EntryPoints: []string{"web"},
							Service:     "default-test2-route-23c7f4c450289ee29016",
							Rule:        "Host(`foo.com`) && PathPrefix(`/tobestripped`)",
							Priority:    12,
							Middlewares: []string{"default-multiple-hyphens"},
						},
					},
					Middlewares: map[string]*dynamic.Middleware{
						"default-multiple-hyphens": {
							StripPrefix: &dynamic.StripPrefix{
								Prefixes: []string{"/tobestripped"},
							},
						},
					},
					Services: map[string]*dynamic.Service{
						"default-test2-route-23c7f4c450289ee29016": {
							LoadBalancer: &dynamic.ServersLoadBalancer{
								Servers: []dynamic.Server{
									{
										URL: "http://10.10.0.1:80",
									},
									{
										URL: "http://10.10.0.2:80",
									},
								},
								PassHostHeader: Bool(true),
								ResponseForwarding: &dynamic.ResponseForwarding{
									FlushInterval: ptypes.Duration(100 * time.Millisecond),
								},
							},
						},
					},
					ServersTransports: map[string]*dynamic.ServersTransport{},
				},
				TLS: &dynamic.TLSConfiguration{},
			},
		},
		{
			desc:                "Simple Ingress Route with middleware crossprovider",
			allowCrossNamespace: true,
			paths:               []string{"services.yml", "with_middleware_crossprovider.yml"},
			expected: &dynamic.Configuration{
				UDP: &dynamic.UDPConfiguration{
					Routers:  map[string]*dynamic.UDPRouter{},
					Services: map[string]*dynamic.UDPService{},
				},
				TLS: &dynamic.TLSConfiguration{},
				TCP: &dynamic.TCPConfiguration{
					Routers:           map[string]*dynamic.TCPRouter{},
					Middlewares:       map[string]*dynamic.TCPMiddleware{},
					Services:          map[string]*dynamic.TCPService{},
					ServersTransports: map[string]*dynamic.TCPServersTransport{},
				},
				HTTP: &dynamic.HTTPConfiguration{
					Routers: map[string]*dynamic.Router{
						"default-test2-route-23c7f4c450289ee29016": {
							EntryPoints: []string{"web"},
							Service:     "default-test2-route-23c7f4c450289ee29016",
							Rule:        "Host(`foo.com`) && PathPrefix(`/tobestripped`)",
							Priority:    12,
							Middlewares: []string{"default-stripprefix", "foo-addprefix", "basicauth@file", "redirect@file"},
						},
					},
					Middlewares: map[string]*dynamic.Middleware{
						"default-stripprefix": {
							StripPrefix: &dynamic.StripPrefix{
								Prefixes: []string{"/tobestripped"},
							},
						},
						"foo-addprefix": {
							AddPrefix: &dynamic.AddPrefix{
								Prefix: "/tobeadded",
							},
						},
					},
					Services: map[string]*dynamic.Service{
						"default-test2-route-23c7f4c450289ee29016": {
							LoadBalancer: &dynamic.ServersLoadBalancer{
								Servers: []dynamic.Server{
									{
										URL: "http://10.10.0.1:80",
									},
									{
										URL: "http://10.10.0.2:80",
									},
								},
								PassHostHeader: Bool(true),
								ResponseForwarding: &dynamic.ResponseForwarding{
									FlushInterval: ptypes.Duration(100 * time.Millisecond),
								},
							},
						},
					},
					ServersTransports: map[string]*dynamic.ServersTransport{},
				},
			},
		},
		{
			desc:  "One ingress Route with two different rules",
			paths: []string{"services.yml", "with_two_rules.yml"},
			expected: &dynamic.Configuration{
				UDP: &dynamic.UDPConfiguration{
					Routers:  map[string]*dynamic.UDPRouter{},
					Services: map[string]*dynamic.UDPService{},
				},
				TCP: &dynamic.TCPConfiguration{
					Routers:           map[string]*dynamic.TCPRouter{},
					Middlewares:       map[string]*dynamic.TCPMiddleware{},
					Services:          map[string]*dynamic.TCPService{},
					ServersTransports: map[string]*dynamic.TCPServersTransport{},
				},
				HTTP: &dynamic.HTTPConfiguration{
					Routers: map[string]*dynamic.Router{
						"default-test-route-6b204d94623b3df4370c": {
							EntryPoints: []string{"web"},
							Rule:        "Host(`foo.com`) && PathPrefix(`/bar`)",
							Service:     "default-test-route-6b204d94623b3df4370c",
							Priority:    14,
						},
						"default-test-route-77c62dfe9517144aeeaa": {
							EntryPoints: []string{"web"},
							Service:     "default-test-route-77c62dfe9517144aeeaa",
							Rule:        "Host(`foo.com`) && PathPrefix(`/foo`)",
							Priority:    12,
						},
					},
					Middlewares: map[string]*dynamic.Middleware{},
					Services: map[string]*dynamic.Service{
						"default-test-route-6b204d94623b3df4370c": {
							LoadBalancer: &dynamic.ServersLoadBalancer{
								Servers: []dynamic.Server{
									{
										URL: "http://10.10.0.1:80",
									},
									{
										URL: "http://10.10.0.2:80",
									},
								},
								PassHostHeader: Bool(true),
								ResponseForwarding: &dynamic.ResponseForwarding{
									FlushInterval: ptypes.Duration(100 * time.Millisecond),
								},
							},
						},
						"default-test-route-77c62dfe9517144aeeaa": {
							LoadBalancer: &dynamic.ServersLoadBalancer{
								Servers: []dynamic.Server{
									{
										URL: "http://10.10.0.1:80",
									},
									{
										URL: "http://10.10.0.2:80",
									},
								},
								PassHostHeader: Bool(true),
								ResponseForwarding: &dynamic.ResponseForwarding{
									FlushInterval: ptypes.Duration(100 * time.Millisecond),
								},
							},
						},
					},
					ServersTransports: map[string]*dynamic.ServersTransport{},
				},
				TLS: &dynamic.TLSConfiguration{},
			},
		},
		{
			desc:  "One ingress Route with two different services",
			paths: []string{"services.yml", "with_two_services.yml"},
			expected: &dynamic.Configuration{
				UDP: &dynamic.UDPConfiguration{
					Routers:  map[string]*dynamic.UDPRouter{},
					Services: map[string]*dynamic.UDPService{},
				},
				TLS: &dynamic.TLSConfiguration{},
				TCP: &dynamic.TCPConfiguration{
					Routers:           map[string]*dynamic.TCPRouter{},
					Middlewares:       map[string]*dynamic.TCPMiddleware{},
					Services:          map[string]*dynamic.TCPService{},
					ServersTransports: map[string]*dynamic.TCPServersTransport{},
				},
				HTTP: &dynamic.HTTPConfiguration{
					Routers: map[string]*dynamic.Router{
						"default-test-route-77c62dfe9517144aeeaa": {
							EntryPoints: []string{"web"},
							Service:     "default-test-route-77c62dfe9517144aeeaa",
							Rule:        "Host(`foo.com`) && PathPrefix(`/foo`)",
							Priority:    12,
						},
					},
					Middlewares: map[string]*dynamic.Middleware{},
					Services: map[string]*dynamic.Service{
						"default-test-route-77c62dfe9517144aeeaa": {
							Weighted: &dynamic.WeightedRoundRobin{
								Services: []dynamic.WRRService{
									{
										Name:   "default-whoami-80",
										Weight: func(i int) *int { return &i }(1),
									},
									{
										Name:   "default-whoami2-8080",
										Weight: func(i int) *int { return &i }(1),
									},
								},
							},
						},
						"default-whoami-80": {
							LoadBalancer: &dynamic.ServersLoadBalancer{
								Servers: []dynamic.Server{
									{
										URL: "http://10.10.0.1:80",
									},
									{
										URL: "http://10.10.0.2:80",
									},
								},
								PassHostHeader: Bool(true),
								ResponseForwarding: &dynamic.ResponseForwarding{
									FlushInterval: ptypes.Duration(100 * time.Millisecond),
								},
							},
						},
						"default-whoami2-8080": {
							LoadBalancer: &dynamic.ServersLoadBalancer{
								Servers: []dynamic.Server{
									{
										URL: "http://10.10.0.3:8080",
									},
									{
										URL: "http://10.10.0.4:8080",
									},
								},
								PassHostHeader: Bool(true),
								ResponseForwarding: &dynamic.ResponseForwarding{
									FlushInterval: ptypes.Duration(100 * time.Millisecond),
								},
							},
						},
					},
					ServersTransports: map[string]*dynamic.ServersTransport{},
				},
			},
		},
		{
			desc:  "one kube service (== servers lb) in a services wrr",
			paths: []string{"with_services_lb0.yml"},
			expected: &dynamic.Configuration{
				UDP: &dynamic.UDPConfiguration{
					Routers:  map[string]*dynamic.UDPRouter{},
					Services: map[string]*dynamic.UDPService{},
				},
				TLS: &dynamic.TLSConfiguration{},
				TCP: &dynamic.TCPConfiguration{
					Routers:           map[string]*dynamic.TCPRouter{},
					Middlewares:       map[string]*dynamic.TCPMiddleware{},
					Services:          map[string]*dynamic.TCPService{},
					ServersTransports: map[string]*dynamic.TCPServersTransport{},
				},
				HTTP: &dynamic.HTTPConfiguration{
					Routers: map[string]*dynamic.Router{
						"default-test-route-77c62dfe9517144aeeaa": {
							EntryPoints: []string{"web"},
							Service:     "default-wrr1",
							Rule:        "Host(`foo.com`) && PathPrefix(`/foo`)",
							Priority:    12,
						},
					},
					Middlewares: map[string]*dynamic.Middleware{},
					Services: map[string]*dynamic.Service{
						"default-wrr1": {
							Weighted: &dynamic.WeightedRoundRobin{
								Services: []dynamic.WRRService{
									{
										Name:   "default-whoami5-8080",
										Weight: func(i int) *int { return &i }(1),
									},
								},
							},
						},
						"default-whoami5-8080": {
							LoadBalancer: &dynamic.ServersLoadBalancer{
								Servers: []dynamic.Server{
									{
										URL: "http://10.10.0.3:8080",
									},
									{
										URL: "http://10.10.0.4:8080",
									},
								},
								PassHostHeader: Bool(true),
								ResponseForwarding: &dynamic.ResponseForwarding{
									FlushInterval: ptypes.Duration(100 * time.Millisecond),
								},
							},
						},
					},
					ServersTransports: map[string]*dynamic.ServersTransport{},
				},
			},
		},
		{
			desc:  "traefik service without ingress route",
			paths: []string{"with_services_only.yml"},
			expected: &dynamic.Configuration{
				UDP: &dynamic.UDPConfiguration{
					Routers:  map[string]*dynamic.UDPRouter{},
					Services: map[string]*dynamic.UDPService{},
				},
				TLS: &dynamic.TLSConfiguration{},
				TCP: &dynamic.TCPConfiguration{
					Routers:           map[string]*dynamic.TCPRouter{},
					Middlewares:       map[string]*dynamic.TCPMiddleware{},
					Services:          map[string]*dynamic.TCPService{},
					ServersTransports: map[string]*dynamic.TCPServersTransport{},
				},
				HTTP: &dynamic.HTTPConfiguration{
					Routers:     map[string]*dynamic.Router{},
					Middlewares: map[string]*dynamic.Middleware{},
					Services: map[string]*dynamic.Service{
						"default-wrr1": {
							Weighted: &dynamic.WeightedRoundRobin{
								Services: []dynamic.WRRService{
									{
										Name:   "default-whoami5-8080",
										Weight: func(i int) *int { return &i }(1),
									},
								},
							},
						},
						"default-whoami5-8080": {
							LoadBalancer: &dynamic.ServersLoadBalancer{
								Servers: []dynamic.Server{
									{
										URL: "http://10.10.0.3:8080",
									},
									{
										URL: "http://10.10.0.4:8080",
									},
								},
								PassHostHeader: Bool(true),
								ResponseForwarding: &dynamic.ResponseForwarding{
									FlushInterval: ptypes.Duration(100 * time.Millisecond),
								},
							},
						},
					},
					ServersTransports: map[string]*dynamic.ServersTransport{},
				},
			},
		},
		{
			desc:  "One ingress Route with two different services, each with two services, balancing servers nested",
			paths: []string{"with_services_lb1.yml"},
			expected: &dynamic.Configuration{
				UDP: &dynamic.UDPConfiguration{
					Routers:  map[string]*dynamic.UDPRouter{},
					Services: map[string]*dynamic.UDPService{},
				},
				TLS: &dynamic.TLSConfiguration{},
				TCP: &dynamic.TCPConfiguration{
					Routers:           map[string]*dynamic.TCPRouter{},
					Middlewares:       map[string]*dynamic.TCPMiddleware{},
					Services:          map[string]*dynamic.TCPService{},
					ServersTransports: map[string]*dynamic.TCPServersTransport{},
				},
				HTTP: &dynamic.HTTPConfiguration{
					Routers: map[string]*dynamic.Router{
						"default-test-route-77c62dfe9517144aeeaa": {
							EntryPoints: []string{"web"},
							Service:     "default-test-route-77c62dfe9517144aeeaa",
							Rule:        "Host(`foo.com`) && PathPrefix(`/foo`)",
							Priority:    12,
						},
					},
					Middlewares: map[string]*dynamic.Middleware{},
					Services: map[string]*dynamic.Service{
						"default-test-route-77c62dfe9517144aeeaa": {
							Weighted: &dynamic.WeightedRoundRobin{
								Services: []dynamic.WRRService{
									{
										Name:   "default-wrr1",
										Weight: func(i int) *int { return &i }(1),
									},
									{
										Name:   "default-wrr2",
										Weight: func(i int) *int { return &i }(1),
									},
								},
							},
						},
						"default-wrr1": {
							Weighted: &dynamic.WeightedRoundRobin{
								Services: []dynamic.WRRService{
									{
										Name:   "default-whoami4-80",
										Weight: func(i int) *int { return &i }(1),
									},
									{
										Name:   "default-whoami5-8080",
										Weight: func(i int) *int { return &i }(1),
									},
								},
							},
						},
						"default-whoami4-80": {
							LoadBalancer: &dynamic.ServersLoadBalancer{
								Servers: []dynamic.Server{
									{
										URL: "http://10.10.0.1:80",
									},
									{
										URL: "http://10.10.0.2:80",
									},
								},
								PassHostHeader: Bool(true),
								ResponseForwarding: &dynamic.ResponseForwarding{
									FlushInterval: ptypes.Duration(100 * time.Millisecond),
								},
							},
						},
						"default-whoami5-8080": {
							LoadBalancer: &dynamic.ServersLoadBalancer{
								Servers: []dynamic.Server{
									{
										URL: "http://10.10.0.3:8080",
									},
									{
										URL: "http://10.10.0.4:8080",
									},
								},
								PassHostHeader: Bool(true),
								ResponseForwarding: &dynamic.ResponseForwarding{
									FlushInterval: ptypes.Duration(100 * time.Millisecond),
								},
							},
						},
						"default-wrr2": {
							Weighted: &dynamic.WeightedRoundRobin{
								Services: []dynamic.WRRService{
									{
										Name:   "default-whoami6-80",
										Weight: func(i int) *int { return &i }(1),
									},
									{
										Name:   "default-whoami7-8080",
										Weight: func(i int) *int { return &i }(1),
									},
								},
							},
						},
						"default-whoami6-80": {
							LoadBalancer: &dynamic.ServersLoadBalancer{
								Servers: []dynamic.Server{
									{
										URL: "http://10.10.0.5:80",
									},
									{
										URL: "http://10.10.0.6:80",
									},
								},
								PassHostHeader: Bool(true),
								ResponseForwarding: &dynamic.ResponseForwarding{
									FlushInterval: ptypes.Duration(100 * time.Millisecond),
								},
							},
						},
						"default-whoami7-8080": {
							LoadBalancer: &dynamic.ServersLoadBalancer{
								Servers: []dynamic.Server{
									{
										URL: "http://10.10.0.7:8080",
									},
									{
										URL: "http://10.10.0.8:8080",
									},
								},
								PassHostHeader: Bool(true),
								ResponseForwarding: &dynamic.ResponseForwarding{
									FlushInterval: ptypes.Duration(100 * time.Millisecond),
								},
							},
						},
					},
					ServersTransports: map[string]*dynamic.ServersTransport{},
				},
			},
		},
		{
			desc:  "one wrr and one kube service (== servers lb) in a wrr",
			paths: []string{"with_services_lb2.yml"},
			expected: &dynamic.Configuration{
				UDP: &dynamic.UDPConfiguration{
					Routers:  map[string]*dynamic.UDPRouter{},
					Services: map[string]*dynamic.UDPService{},
				},
				TLS: &dynamic.TLSConfiguration{},
				TCP: &dynamic.TCPConfiguration{
					Routers:           map[string]*dynamic.TCPRouter{},
					Middlewares:       map[string]*dynamic.TCPMiddleware{},
					Services:          map[string]*dynamic.TCPService{},
					ServersTransports: map[string]*dynamic.TCPServersTransport{},
				},
				HTTP: &dynamic.HTTPConfiguration{
					Routers: map[string]*dynamic.Router{
						"default-test-route-77c62dfe9517144aeeaa": {
							EntryPoints: []string{"web"},
							Service:     "default-wrr1",
							Rule:        "Host(`foo.com`) && PathPrefix(`/foo`)",
							Priority:    12,
						},
					},
					Middlewares: map[string]*dynamic.Middleware{},
					Services: map[string]*dynamic.Service{
						"default-wrr1": {
							Weighted: &dynamic.WeightedRoundRobin{
								Services: []dynamic.WRRService{
									{
										Name:   "default-wrr2",
										Weight: func(i int) *int { return &i }(1),
									},
									{
										Name:   "default-whoami5-8080",
										Weight: func(i int) *int { return &i }(1),
									},
								},
							},
						},
						"default-wrr2": {
							Weighted: &dynamic.WeightedRoundRobin{
								Services: []dynamic.WRRService{
									{
										Name:   "default-whoami5-8080",
										Weight: func(i int) *int { return &i }(1),
									},
								},
							},
						},
						"default-whoami5-8080": {
							LoadBalancer: &dynamic.ServersLoadBalancer{
								Servers: []dynamic.Server{
									{
										URL: "http://10.10.0.3:8080",
									},
									{
										URL: "http://10.10.0.4:8080",
									},
								},
								PassHostHeader: Bool(true),
								ResponseForwarding: &dynamic.ResponseForwarding{
									FlushInterval: ptypes.Duration(100 * time.Millisecond),
								},
							},
						},
					},
					ServersTransports: map[string]*dynamic.ServersTransport{},
				},
			},
		},
		{
			desc:  "services lb, servers lb, and mirror service, all in a wrr",
			paths: []string{"with_services_lb3.yml"},
			expected: &dynamic.Configuration{
				UDP: &dynamic.UDPConfiguration{
					Routers:  map[string]*dynamic.UDPRouter{},
					Services: map[string]*dynamic.UDPService{},
				},
				TLS: &dynamic.TLSConfiguration{},
				TCP: &dynamic.TCPConfiguration{
					Routers:           map[string]*dynamic.TCPRouter{},
					Middlewares:       map[string]*dynamic.TCPMiddleware{},
					Services:          map[string]*dynamic.TCPService{},
					ServersTransports: map[string]*dynamic.TCPServersTransport{},
				},
				HTTP: &dynamic.HTTPConfiguration{
					Routers: map[string]*dynamic.Router{
						"default-test-route-77c62dfe9517144aeeaa": {
							EntryPoints: []string{"web"},
							Service:     "default-wrr1",
							Rule:        "Host(`foo.com`) && PathPrefix(`/foo`)",
							Priority:    12,
						},
					},
					Middlewares: map[string]*dynamic.Middleware{},
					Services: map[string]*dynamic.Service{
						"default-wrr1": {
							Weighted: &dynamic.WeightedRoundRobin{
								Services: []dynamic.WRRService{
									{
										Name:   "default-wrr2",
										Weight: func(i int) *int { return &i }(1),
									},
									{
										Name:   "default-whoami5-8080",
										Weight: func(i int) *int { return &i }(1),
									},
									{
										Name:   "default-mirror1",
										Weight: func(i int) *int { return &i }(1),
									},
								},
							},
						},
						"default-wrr2": {
							Weighted: &dynamic.WeightedRoundRobin{
								Services: []dynamic.WRRService{
									{
										Name:   "default-whoami5-8080",
										Weight: func(i int) *int { return &i }(1),
									},
								},
							},
						},
						"default-mirror1": {
							Mirroring: &dynamic.Mirroring{
								Service: "default-whoami5-8080",
								Mirrors: []dynamic.MirrorService{
									{Name: "default-whoami4-8080", Percent: 50},
								},
							},
						},
						"default-whoami4-8080": {
							LoadBalancer: &dynamic.ServersLoadBalancer{
								Servers: []dynamic.Server{
									{
										URL: "http://10.10.0.1:8080",
									},
									{
										URL: "http://10.10.0.2:8080",
									},
								},
								PassHostHeader: Bool(true),
								ResponseForwarding: &dynamic.ResponseForwarding{
									FlushInterval: ptypes.Duration(100 * time.Millisecond),
								},
							},
						},
						"default-whoami5-8080": {
							LoadBalancer: &dynamic.ServersLoadBalancer{
								Servers: []dynamic.Server{
									{
										URL: "http://10.10.0.3:8080",
									},
									{
										URL: "http://10.10.0.4:8080",
									},
								},
								PassHostHeader: Bool(true),
								ResponseForwarding: &dynamic.ResponseForwarding{
									FlushInterval: ptypes.Duration(100 * time.Millisecond),
								},
							},
						},
					},
					ServersTransports: map[string]*dynamic.ServersTransport{},
				},
			},
		},
		{
			desc:                "services lb, servers lb, and mirror service, all in a wrr with different namespaces",
			allowCrossNamespace: true,
			paths:               []string{"with_namespaces.yml"},
			expected: &dynamic.Configuration{
				UDP: &dynamic.UDPConfiguration{
					Routers:  map[string]*dynamic.UDPRouter{},
					Services: map[string]*dynamic.UDPService{},
				},
				TLS: &dynamic.TLSConfiguration{},
				TCP: &dynamic.TCPConfiguration{
					Routers:           map[string]*dynamic.TCPRouter{},
					Middlewares:       map[string]*dynamic.TCPMiddleware{},
					Services:          map[string]*dynamic.TCPService{},
					ServersTransports: map[string]*dynamic.TCPServersTransport{},
				},
				HTTP: &dynamic.HTTPConfiguration{
					Routers: map[string]*dynamic.Router{
						"default-test-route-77c62dfe9517144aeeaa": {
							EntryPoints: []string{"web"},
							Service:     "default-test-route-77c62dfe9517144aeeaa",
							Rule:        "Host(`foo.com`) && PathPrefix(`/foo`)",
							Priority:    12,
						},
					},
					Middlewares: map[string]*dynamic.Middleware{},
					Services: map[string]*dynamic.Service{
						"default-test-route-77c62dfe9517144aeeaa": {
							Weighted: &dynamic.WeightedRoundRobin{
								Services: []dynamic.WRRService{
									{
										Name:   "baz-whoami6-8080",
										Weight: func(i int) *int { return &i }(1),
									},
									{
										Name:   "foo-wrr1",
										Weight: func(i int) *int { return &i }(1),
									},
									{
										Name:   "foo-mirror2",
										Weight: func(i int) *int { return &i }(1),
									},
									{
										Name:   "foo-mirror3",
										Weight: func(i int) *int { return &i }(1),
									},
									{
										Name:   "foo-mirror4",
										Weight: func(i int) *int { return &i }(1),
									},
								},
							},
						},
						"baz-whoami6-8080": {
							LoadBalancer: &dynamic.ServersLoadBalancer{
								Servers: []dynamic.Server{
									{
										URL: "http://10.10.0.5:8080",
									},
									{
										URL: "http://10.10.0.6:8080",
									},
								},
								PassHostHeader: Bool(true),
								ResponseForwarding: &dynamic.ResponseForwarding{
									FlushInterval: ptypes.Duration(100 * time.Millisecond),
								},
							},
						},
						"foo-wrr1": {
							Weighted: &dynamic.WeightedRoundRobin{
								Services: []dynamic.WRRService{
									{
										Name:   "foo-whoami4-8080",
										Weight: func(i int) *int { return &i }(1),
									},
									{
										Name:   "baz-whoami6-8080",
										Weight: func(i int) *int { return &i }(1),
									},
									{
										Name:   "foo-mirror1",
										Weight: func(i int) *int { return &i }(1),
									},
									{
										Name:   "bar-wrr2",
										Weight: func(i int) *int { return &i }(1),
									},
								},
							},
						},
						"foo-whoami4-8080": {
							LoadBalancer: &dynamic.ServersLoadBalancer{
								Servers: []dynamic.Server{
									{
										URL: "http://10.10.0.1:8080",
									},
									{
										URL: "http://10.10.0.2:8080",
									},
								},
								PassHostHeader: Bool(true),
								ResponseForwarding: &dynamic.ResponseForwarding{
									FlushInterval: ptypes.Duration(100 * time.Millisecond),
								},
							},
						},
						"foo-mirror1": {
							Mirroring: &dynamic.Mirroring{
								Service: "foo-whoami5-8080",
								Mirrors: []dynamic.MirrorService{
									{Name: "foo-whoami4-8080"},
									{Name: "baz-whoami6-8080"},
									{Name: "bar-mirrored"},
								},
							},
						},
						"foo-whoami5-8080": {
							LoadBalancer: &dynamic.ServersLoadBalancer{
								Servers: []dynamic.Server{
									{
										URL: "http://10.10.0.3:8080",
									},
									{
										URL: "http://10.10.0.4:8080",
									},
								},
								PassHostHeader: Bool(true),
								ResponseForwarding: &dynamic.ResponseForwarding{
									FlushInterval: ptypes.Duration(100 * time.Millisecond),
								},
							},
						},
						"bar-mirrored": {
							Mirroring: &dynamic.Mirroring{
								Service: "baz-whoami6-8080",
								Mirrors: []dynamic.MirrorService{
									{Name: "foo-whoami4-8080", Percent: 50},
								},
							},
						},
						"foo-mirror2": {
							Mirroring: &dynamic.Mirroring{
								Service: "foo-whoami5-8080",
								Mirrors: []dynamic.MirrorService{
									{Name: "foo-whoami4-8080"},
									{Name: "baz-whoami6-8080"},
									{Name: "bar-mirrored"},
									{Name: "foo-wrr1"},
								},
							},
						},
						"foo-mirror3": {
							Mirroring: &dynamic.Mirroring{
								Service: "foo-wrr1",
								Mirrors: []dynamic.MirrorService{
									{Name: "foo-whoami4-8080"},
									{Name: "baz-whoami6-8080"},
									{Name: "bar-mirrored"},
									{Name: "foo-wrr1"},
								},
							},
						},
						"bar-wrr2": {
							Weighted: &dynamic.WeightedRoundRobin{
								Services: []dynamic.WRRService{
									{
										Name:   "foo-whoami5-8080",
										Weight: func(i int) *int { return &i }(1),
									},
								},
							},
						},
						"foo-mirror4": {
							Mirroring: &dynamic.Mirroring{
								Service: "foo-wrr1",
								Mirrors: []dynamic.MirrorService{
									{Name: "foo-whoami4-8080"},
									{Name: "baz-whoami6-8080"},
									{Name: "bar-mirrored"},
									{Name: "foo-wrr1"},
								},
							},
						},
					},
					ServersTransports: map[string]*dynamic.ServersTransport{},
				},
			},
		},
		{
			desc:  "one kube service (== servers lb) in a mirroring",
			paths: []string{"with_mirroring.yml"},
			expected: &dynamic.Configuration{
				UDP: &dynamic.UDPConfiguration{
					Routers:  map[string]*dynamic.UDPRouter{},
					Services: map[string]*dynamic.UDPService{},
				},
				TLS: &dynamic.TLSConfiguration{},
				TCP: &dynamic.TCPConfiguration{
					Routers:           map[string]*dynamic.TCPRouter{},
					Middlewares:       map[string]*dynamic.TCPMiddleware{},
					Services:          map[string]*dynamic.TCPService{},
					ServersTransports: map[string]*dynamic.TCPServersTransport{},
				},
				HTTP: &dynamic.HTTPConfiguration{
					Routers: map[string]*dynamic.Router{
						"default-test-route-77c62dfe9517144aeeaa": {
							EntryPoints: []string{"web"},
							Service:     "default-mirror1",
							Rule:        "Host(`foo.com`) && PathPrefix(`/foo`)",
							Priority:    12,
						},
					},
					Middlewares: map[string]*dynamic.Middleware{},
					Services: map[string]*dynamic.Service{
						"default-mirror1": {
							Mirroring: &dynamic.Mirroring{
								Service: "default-whoami5-8080",
								Mirrors: []dynamic.MirrorService{
									{Name: "default-whoami4-8080", Percent: 50},
								},
							},
						},
						"default-whoami4-8080": {
							LoadBalancer: &dynamic.ServersLoadBalancer{
								Servers: []dynamic.Server{
									{
										URL: "http://10.10.0.1:8080",
									},
									{
										URL: "http://10.10.0.2:8080",
									},
								},
								PassHostHeader: Bool(true),
								ResponseForwarding: &dynamic.ResponseForwarding{
									FlushInterval: ptypes.Duration(100 * time.Millisecond),
								},
							},
						},
						"default-whoami5-8080": {
							LoadBalancer: &dynamic.ServersLoadBalancer{
								Servers: []dynamic.Server{
									{
										URL: "http://10.10.0.3:8080",
									},
									{
										URL: "http://10.10.0.4:8080",
									},
								},
								PassHostHeader: Bool(true),
								ResponseForwarding: &dynamic.ResponseForwarding{
									FlushInterval: ptypes.Duration(100 * time.Millisecond),
								},
							},
						},
					},
					ServersTransports: map[string]*dynamic.ServersTransport{},
				},
			},
		},
		{
			desc:  "weighted services in a mirroring",
			paths: []string{"with_mirroring2.yml"},
			expected: &dynamic.Configuration{
				UDP: &dynamic.UDPConfiguration{
					Routers:  map[string]*dynamic.UDPRouter{},
					Services: map[string]*dynamic.UDPService{},
				},
				TLS: &dynamic.TLSConfiguration{},
				TCP: &dynamic.TCPConfiguration{
					Routers:           map[string]*dynamic.TCPRouter{},
					Middlewares:       map[string]*dynamic.TCPMiddleware{},
					Services:          map[string]*dynamic.TCPService{},
					ServersTransports: map[string]*dynamic.TCPServersTransport{},
				},
				HTTP: &dynamic.HTTPConfiguration{
					Routers: map[string]*dynamic.Router{
						"default-test-route-77c62dfe9517144aeeaa": {
							EntryPoints: []string{"web"},
							Service:     "default-mirror1",
							Rule:        "Host(`foo.com`) && PathPrefix(`/foo`)",
							Priority:    12,
						},
					},
					Middlewares: map[string]*dynamic.Middleware{},
					Services: map[string]*dynamic.Service{
						"default-mirror1": {
							Mirroring: &dynamic.Mirroring{
								Service: "default-wrr1",
								Mirrors: []dynamic.MirrorService{
									{Name: "default-wrr2", Percent: 30},
								},
							},
						},
						"default-wrr1": {
							Weighted: &dynamic.WeightedRoundRobin{
								Services: []dynamic.WRRService{
									{
										Name:   "default-whoami4-8080",
										Weight: func(i int) *int { return &i }(1),
									},
								},
							},
						},
						"default-wrr2": {
							Weighted: &dynamic.WeightedRoundRobin{
								Services: []dynamic.WRRService{
									{
										Name:   "default-whoami5-8080",
										Weight: func(i int) *int { return &i }(1),
									},
								},
							},
						},
						"default-whoami4-8080": {
							LoadBalancer: &dynamic.ServersLoadBalancer{
								Servers: []dynamic.Server{
									{
										URL: "http://10.10.0.1:8080",
									},
									{
										URL: "http://10.10.0.2:8080",
									},
								},
								PassHostHeader: Bool(true),
								ResponseForwarding: &dynamic.ResponseForwarding{
									FlushInterval: ptypes.Duration(100 * time.Millisecond),
								},
							},
						},
						"default-whoami5-8080": {
							LoadBalancer: &dynamic.ServersLoadBalancer{
								Servers: []dynamic.Server{
									{
										URL: "http://10.10.0.3:8080",
									},
									{
										URL: "http://10.10.0.4:8080",
									},
								},
								PassHostHeader: Bool(true),
								ResponseForwarding: &dynamic.ResponseForwarding{
									FlushInterval: ptypes.Duration(100 * time.Millisecond),
								},
							},
						},
					},
					ServersTransports: map[string]*dynamic.ServersTransport{},
				},
			},
		},
		{
			desc:  "One ingress Route with two different services, with weights",
			paths: []string{"services.yml", "with_two_services_weight.yml"},
			expected: &dynamic.Configuration{
				UDP: &dynamic.UDPConfiguration{
					Routers:  map[string]*dynamic.UDPRouter{},
					Services: map[string]*dynamic.UDPService{},
				},
				TLS: &dynamic.TLSConfiguration{},
				TCP: &dynamic.TCPConfiguration{
					Routers:           map[string]*dynamic.TCPRouter{},
					Middlewares:       map[string]*dynamic.TCPMiddleware{},
					Services:          map[string]*dynamic.TCPService{},
					ServersTransports: map[string]*dynamic.TCPServersTransport{},
				},
				HTTP: &dynamic.HTTPConfiguration{
					Routers: map[string]*dynamic.Router{
						"default-test-route-77c62dfe9517144aeeaa": {
							EntryPoints: []string{"web"},
							Service:     "default-test-route-77c62dfe9517144aeeaa",
							Rule:        "Host(`foo.com`) && PathPrefix(`/foo`)",
							Priority:    12,
						},
					},
					Middlewares: map[string]*dynamic.Middleware{},
					Services: map[string]*dynamic.Service{
						"default-test-route-77c62dfe9517144aeeaa": {
							Weighted: &dynamic.WeightedRoundRobin{
								Services: []dynamic.WRRService{
									{
										Name:   "default-whoami-80",
										Weight: Int(10),
									},
									{
										Name:   "default-whoami2-8080",
										Weight: Int(0),
									},
								},
							},
						},
						"default-whoami-80": {
							LoadBalancer: &dynamic.ServersLoadBalancer{
								Servers: []dynamic.Server{
									{
										URL: "http://10.10.0.1:80",
									},
									{
										URL: "http://10.10.0.2:80",
									},
								},
								PassHostHeader: Bool(true),
								ResponseForwarding: &dynamic.ResponseForwarding{
									FlushInterval: ptypes.Duration(100 * time.Millisecond),
								},
							},
						},
						"default-whoami2-8080": {
							LoadBalancer: &dynamic.ServersLoadBalancer{
								Servers: []dynamic.Server{
									{
										URL: "http://10.10.0.3:8080",
									},
									{
										URL: "http://10.10.0.4:8080",
									},
								},
								PassHostHeader: Bool(true),
								ResponseForwarding: &dynamic.ResponseForwarding{
									FlushInterval: ptypes.Duration(100 * time.Millisecond),
								},
							},
						},
					},
					ServersTransports: map[string]*dynamic.ServersTransport{},
				},
			},
		},
		{
			desc:         "Ingress class",
			paths:        []string{"services.yml", "simple.yml"},
			ingressClass: "tchouk",
			expected: &dynamic.Configuration{
				UDP: &dynamic.UDPConfiguration{
					Routers:  map[string]*dynamic.UDPRouter{},
					Services: map[string]*dynamic.UDPService{},
				},
				TLS: &dynamic.TLSConfiguration{},
				TCP: &dynamic.TCPConfiguration{
					Routers:           map[string]*dynamic.TCPRouter{},
					Middlewares:       map[string]*dynamic.TCPMiddleware{},
					Services:          map[string]*dynamic.TCPService{},
					ServersTransports: map[string]*dynamic.TCPServersTransport{},
				},
				HTTP: &dynamic.HTTPConfiguration{
					Routers:           map[string]*dynamic.Router{},
					Middlewares:       map[string]*dynamic.Middleware{},
					Services:          map[string]*dynamic.Service{},
					ServersTransports: map[string]*dynamic.ServersTransport{},
				},
			},
		},
		{
			desc:  "Route with empty rule value is ignored",
			paths: []string{"services.yml", "with_no_rule_value.yml"},
			expected: &dynamic.Configuration{
				UDP: &dynamic.UDPConfiguration{
					Routers:  map[string]*dynamic.UDPRouter{},
					Services: map[string]*dynamic.UDPService{},
				},
				TLS: &dynamic.TLSConfiguration{},
				TCP: &dynamic.TCPConfiguration{
					Routers:           map[string]*dynamic.TCPRouter{},
					Middlewares:       map[string]*dynamic.TCPMiddleware{},
					Services:          map[string]*dynamic.TCPService{},
					ServersTransports: map[string]*dynamic.TCPServersTransport{},
				},
				HTTP: &dynamic.HTTPConfiguration{
					Routers:           map[string]*dynamic.Router{},
					Middlewares:       map[string]*dynamic.Middleware{},
					Services:          map[string]*dynamic.Service{},
					ServersTransports: map[string]*dynamic.ServersTransport{},
				},
			},
		},
		{
			desc:  "Route with kind not of a rule type (empty kind) is ignored",
			paths: []string{"services.yml", "with_wrong_rule_kind.yml"},
			expected: &dynamic.Configuration{
				UDP: &dynamic.UDPConfiguration{
					Routers:  map[string]*dynamic.UDPRouter{},
					Services: map[string]*dynamic.UDPService{},
				},
				TLS: &dynamic.TLSConfiguration{},
				TCP: &dynamic.TCPConfiguration{
					Routers:           map[string]*dynamic.TCPRouter{},
					Middlewares:       map[string]*dynamic.TCPMiddleware{},
					Services:          map[string]*dynamic.TCPService{},
					ServersTransports: map[string]*dynamic.TCPServersTransport{},
				},
				HTTP: &dynamic.HTTPConfiguration{
					Routers:           map[string]*dynamic.Router{},
					Middlewares:       map[string]*dynamic.Middleware{},
					Services:          map[string]*dynamic.Service{},
					ServersTransports: map[string]*dynamic.ServersTransport{},
				},
			},
		},
		{
			desc:  "TLS",
			paths: []string{"services.yml", "with_tls.yml"},
			expected: &dynamic.Configuration{
				UDP: &dynamic.UDPConfiguration{
					Routers:  map[string]*dynamic.UDPRouter{},
					Services: map[string]*dynamic.UDPService{},
				},
				TLS: &dynamic.TLSConfiguration{
					Certificates: []*tls.CertAndStores{
						{
							Certificate: tls.Certificate{
								CertFile: tls.FileOrContent("-----BEGIN CERTIFICATE-----\n-----END CERTIFICATE-----"),
								KeyFile:  tls.FileOrContent("-----BEGIN PRIVATE KEY-----\n-----END PRIVATE KEY-----"),
							},
						},
					},
				},
				TCP: &dynamic.TCPConfiguration{
					Routers:           map[string]*dynamic.TCPRouter{},
					Middlewares:       map[string]*dynamic.TCPMiddleware{},
					Services:          map[string]*dynamic.TCPService{},
					ServersTransports: map[string]*dynamic.TCPServersTransport{},
				},
				HTTP: &dynamic.HTTPConfiguration{
					Routers: map[string]*dynamic.Router{
						"default-test-route-6b204d94623b3df4370c": {
							EntryPoints: []string{"web"},
							Service:     "default-test-route-6b204d94623b3df4370c",
							Rule:        "Host(`foo.com`) && PathPrefix(`/bar`)",
							Priority:    12,
							TLS:         &dynamic.RouterTLSConfig{},
						},
					},
					Middlewares: map[string]*dynamic.Middleware{},
					Services: map[string]*dynamic.Service{
						"default-test-route-6b204d94623b3df4370c": {
							LoadBalancer: &dynamic.ServersLoadBalancer{
								Servers: []dynamic.Server{
									{
										URL: "http://10.10.0.1:80",
									},
									{
										URL: "http://10.10.0.2:80",
									},
								},
								PassHostHeader: Bool(true),
								ResponseForwarding: &dynamic.ResponseForwarding{
									FlushInterval: ptypes.Duration(100 * time.Millisecond),
								},
							},
						},
					},
					ServersTransports: map[string]*dynamic.ServersTransport{},
				},
			},
		},
		{
			desc:  "TLS with tls options",
			paths: []string{"services.yml", "with_tls_options.yml"},
			expected: &dynamic.Configuration{
				UDP: &dynamic.UDPConfiguration{
					Routers:  map[string]*dynamic.UDPRouter{},
					Services: map[string]*dynamic.UDPService{},
				},
				TLS: &dynamic.TLSConfiguration{
					Options: map[string]tls.Options{
						"default-foo": {
							MinVersion: "VersionTLS12",
							CipherSuites: []string{
								"TLS_ECDHE_RSA_WITH_AES_128_GCM_SHA256",
								"TLS_RSA_WITH_AES_256_GCM_SHA384",
							},
							ClientAuth: tls.ClientAuth{
								CAFiles: []tls.FileOrContent{
									tls.FileOrContent("-----BEGIN CERTIFICATE-----\n-----END CERTIFICATE-----"),
									tls.FileOrContent("-----BEGIN CERTIFICATE-----\n-----END CERTIFICATE-----"),
								},
								ClientAuthType: "VerifyClientCertIfGiven",
							},
							SniStrict: true,
							ALPNProtocols: []string{
								"h2",
								"http/1.1",
								"acme-tls/1",
							},
						},
					},
				},
				TCP: &dynamic.TCPConfiguration{
					Routers:           map[string]*dynamic.TCPRouter{},
					Middlewares:       map[string]*dynamic.TCPMiddleware{},
					Services:          map[string]*dynamic.TCPService{},
					ServersTransports: map[string]*dynamic.TCPServersTransport{},
				},
				HTTP: &dynamic.HTTPConfiguration{
					Routers: map[string]*dynamic.Router{
						"default-test-route-6b204d94623b3df4370c": {
							EntryPoints: []string{"web"},
							Service:     "default-test-route-6b204d94623b3df4370c",
							Rule:        "Host(`foo.com`) && PathPrefix(`/bar`)",
							Priority:    12,
							TLS: &dynamic.RouterTLSConfig{
								Options: "default-foo",
							},
						},
					},
					Middlewares: map[string]*dynamic.Middleware{},
					Services: map[string]*dynamic.Service{
						"default-test-route-6b204d94623b3df4370c": {
							LoadBalancer: &dynamic.ServersLoadBalancer{
								Servers: []dynamic.Server{
									{
										URL: "http://10.10.0.1:80",
									},
									{
										URL: "http://10.10.0.2:80",
									},
								},
								PassHostHeader: Bool(true),
								ResponseForwarding: &dynamic.ResponseForwarding{
									FlushInterval: ptypes.Duration(100 * time.Millisecond),
								},
							},
						},
					},
					ServersTransports: map[string]*dynamic.ServersTransport{},
				},
			},
		},
		{
			desc:  "TLS with two default tls options",
			paths: []string{"services.yml", "with_default_tls_options.yml", "with_default_tls_options_default_namespace.yml"},
			expected: &dynamic.Configuration{
				UDP: &dynamic.UDPConfiguration{
					Routers:  map[string]*dynamic.UDPRouter{},
					Services: map[string]*dynamic.UDPService{},
				},
				TLS: &dynamic.TLSConfiguration{
					Options: map[string]tls.Options{},
				},
				TCP: &dynamic.TCPConfiguration{
					Routers:           map[string]*dynamic.TCPRouter{},
					Middlewares:       map[string]*dynamic.TCPMiddleware{},
					Services:          map[string]*dynamic.TCPService{},
					ServersTransports: map[string]*dynamic.TCPServersTransport{},
				},
				HTTP: &dynamic.HTTPConfiguration{
					Routers: map[string]*dynamic.Router{
						"default-test-route-6b204d94623b3df4370c": {
							EntryPoints: []string{"web"},
							Service:     "default-test-route-6b204d94623b3df4370c",
							Rule:        "Host(`foo.com`) && PathPrefix(`/bar`)",
							Priority:    12,
							TLS: &dynamic.RouterTLSConfig{
								Options: "default-foo",
							},
						},
					},
					Middlewares: map[string]*dynamic.Middleware{},
					Services: map[string]*dynamic.Service{
						"default-test-route-6b204d94623b3df4370c": {
							LoadBalancer: &dynamic.ServersLoadBalancer{
								Servers: []dynamic.Server{
									{
										URL: "http://10.10.0.1:80",
									},
									{
										URL: "http://10.10.0.2:80",
									},
								},
								PassHostHeader: Bool(true),
								ResponseForwarding: &dynamic.ResponseForwarding{
									FlushInterval: ptypes.Duration(100 * time.Millisecond),
								},
							},
						},
					},
					ServersTransports: map[string]*dynamic.ServersTransport{},
				},
			},
		},
		{
			desc:  "TLS with default tls options",
			paths: []string{"services.yml", "with_default_tls_options.yml"},
			expected: &dynamic.Configuration{
				TLS: &dynamic.TLSConfiguration{
					Options: map[string]tls.Options{
						"default": {
							MinVersion: "VersionTLS12",
							CipherSuites: []string{
								"TLS_ECDHE_RSA_WITH_AES_128_GCM_SHA256",
								"TLS_RSA_WITH_AES_256_GCM_SHA384",
							},
							ClientAuth: tls.ClientAuth{
								CAFiles: []tls.FileOrContent{
									tls.FileOrContent("-----BEGIN CERTIFICATE-----\n-----END CERTIFICATE-----"),
									tls.FileOrContent("-----BEGIN CERTIFICATE-----\n-----END CERTIFICATE-----"),
								},
								ClientAuthType: "VerifyClientCertIfGiven",
							},
							SniStrict: true,
							ALPNProtocols: []string{
								"h2",
								"http/1.1",
								"acme-tls/1",
							},
						},
					},
				},
				UDP: &dynamic.UDPConfiguration{
					Routers:  map[string]*dynamic.UDPRouter{},
					Services: map[string]*dynamic.UDPService{},
				},
				TCP: &dynamic.TCPConfiguration{
					Routers:           map[string]*dynamic.TCPRouter{},
					Middlewares:       map[string]*dynamic.TCPMiddleware{},
					Services:          map[string]*dynamic.TCPService{},
					ServersTransports: map[string]*dynamic.TCPServersTransport{},
				},
				HTTP: &dynamic.HTTPConfiguration{
					Routers: map[string]*dynamic.Router{
						"default-test-route-6b204d94623b3df4370c": {
							EntryPoints: []string{"web"},
							Service:     "default-test-route-6b204d94623b3df4370c",
							Rule:        "Host(`foo.com`) && PathPrefix(`/bar`)",
							Priority:    12,
							TLS: &dynamic.RouterTLSConfig{
								Options: "default-foo",
							},
						},
					},
					Middlewares: map[string]*dynamic.Middleware{},
					Services: map[string]*dynamic.Service{
						"default-test-route-6b204d94623b3df4370c": {
							LoadBalancer: &dynamic.ServersLoadBalancer{
								Servers: []dynamic.Server{
									{
										URL: "http://10.10.0.1:80",
									},
									{
										URL: "http://10.10.0.2:80",
									},
								},
								PassHostHeader: Bool(true),
								ResponseForwarding: &dynamic.ResponseForwarding{
									FlushInterval: ptypes.Duration(100 * time.Millisecond),
								},
							},
						},
					},
					ServersTransports: map[string]*dynamic.ServersTransport{},
				},
			},
		},
		{
			desc:                "TLS with tls options and specific namespace",
			paths:               []string{"services.yml", "with_tls_options_and_specific_namespace.yml"},
			allowCrossNamespace: true,
			expected: &dynamic.Configuration{
				UDP: &dynamic.UDPConfiguration{
					Routers:  map[string]*dynamic.UDPRouter{},
					Services: map[string]*dynamic.UDPService{},
				},
				TLS: &dynamic.TLSConfiguration{
					Options: map[string]tls.Options{
						"myns-foo": {
							MinVersion: "VersionTLS12",
							CipherSuites: []string{
								"TLS_ECDHE_RSA_WITH_AES_128_GCM_SHA256",
								"TLS_RSA_WITH_AES_256_GCM_SHA384",
							},
							ClientAuth: tls.ClientAuth{
								CAFiles: []tls.FileOrContent{
									tls.FileOrContent("-----BEGIN CERTIFICATE-----\n-----END CERTIFICATE-----"),
									tls.FileOrContent("-----BEGIN CERTIFICATE-----\n-----END CERTIFICATE-----"),
								},
								ClientAuthType: "VerifyClientCertIfGiven",
							},
							SniStrict: true,
							ALPNProtocols: []string{
								"h2",
								"http/1.1",
								"acme-tls/1",
							},
						},
					},
				},
				TCP: &dynamic.TCPConfiguration{
					Routers:           map[string]*dynamic.TCPRouter{},
					Middlewares:       map[string]*dynamic.TCPMiddleware{},
					Services:          map[string]*dynamic.TCPService{},
					ServersTransports: map[string]*dynamic.TCPServersTransport{},
				},
				HTTP: &dynamic.HTTPConfiguration{
					Routers: map[string]*dynamic.Router{
						"default-test-route-6b204d94623b3df4370c": {
							EntryPoints: []string{"web"},
							Service:     "default-test-route-6b204d94623b3df4370c",
							Rule:        "Host(`foo.com`) && PathPrefix(`/bar`)",
							Priority:    12,
							TLS: &dynamic.RouterTLSConfig{
								Options: "myns-foo",
							},
						},
					},
					Middlewares: map[string]*dynamic.Middleware{},
					Services: map[string]*dynamic.Service{
						"default-test-route-6b204d94623b3df4370c": {
							LoadBalancer: &dynamic.ServersLoadBalancer{
								Servers: []dynamic.Server{
									{
										URL: "http://10.10.0.1:80",
									},
									{
										URL: "http://10.10.0.2:80",
									},
								},
								PassHostHeader: Bool(true),
								ResponseForwarding: &dynamic.ResponseForwarding{
									FlushInterval: ptypes.Duration(100 * time.Millisecond),
								},
							},
						},
					},
					ServersTransports: map[string]*dynamic.ServersTransport{},
				},
			},
		},
		{
			desc:  "TLS with bad tls options",
			paths: []string{"services.yml", "with_bad_tls_options.yml"},
			expected: &dynamic.Configuration{
				UDP: &dynamic.UDPConfiguration{
					Routers:  map[string]*dynamic.UDPRouter{},
					Services: map[string]*dynamic.UDPService{},
				},
				TLS: &dynamic.TLSConfiguration{
					Options: map[string]tls.Options{
						"default-foo": {
							MinVersion: "VersionTLS12",
							CipherSuites: []string{
								"TLS_ECDHE_RSA_WITH_AES_128_GCM_SHA256",
								"TLS_RSA_WITH_AES_256_GCM_SHA384",
							},
							ClientAuth: tls.ClientAuth{
								CAFiles: []tls.FileOrContent{
									tls.FileOrContent("-----BEGIN CERTIFICATE-----\n-----END CERTIFICATE-----"),
								},
								ClientAuthType: "VerifyClientCertIfGiven",
							},
							SniStrict: true,
							ALPNProtocols: []string{
								"h2",
								"http/1.1",
								"acme-tls/1",
							},
						},
					},
				},
				TCP: &dynamic.TCPConfiguration{
					Routers:           map[string]*dynamic.TCPRouter{},
					Middlewares:       map[string]*dynamic.TCPMiddleware{},
					Services:          map[string]*dynamic.TCPService{},
					ServersTransports: map[string]*dynamic.TCPServersTransport{},
				},
				HTTP: &dynamic.HTTPConfiguration{
					Routers: map[string]*dynamic.Router{
						"default-test-route-6b204d94623b3df4370c": {
							EntryPoints: []string{"web"},
							Service:     "default-test-route-6b204d94623b3df4370c",
							Rule:        "Host(`foo.com`) && PathPrefix(`/bar`)",
							Priority:    12,
							TLS: &dynamic.RouterTLSConfig{
								Options: "default-foo",
							},
						},
					},
					Middlewares: map[string]*dynamic.Middleware{},
					Services: map[string]*dynamic.Service{
						"default-test-route-6b204d94623b3df4370c": {
							LoadBalancer: &dynamic.ServersLoadBalancer{
								Servers: []dynamic.Server{
									{
										URL: "http://10.10.0.1:80",
									},
									{
										URL: "http://10.10.0.2:80",
									},
								},
								PassHostHeader: Bool(true),
								ResponseForwarding: &dynamic.ResponseForwarding{
									FlushInterval: ptypes.Duration(100 * time.Millisecond),
								},
							},
						},
					},
					ServersTransports: map[string]*dynamic.ServersTransport{},
				},
			},
		},
		{
			desc:  "TLS with unknown tls options",
			paths: []string{"services.yml", "with_unknown_tls_options.yml"},
			expected: &dynamic.Configuration{
				UDP: &dynamic.UDPConfiguration{
					Routers:  map[string]*dynamic.UDPRouter{},
					Services: map[string]*dynamic.UDPService{},
				},
				TLS: &dynamic.TLSConfiguration{
					Options: map[string]tls.Options{
						"default-foo": {
							MinVersion: "VersionTLS12",
							ALPNProtocols: []string{
								"h2",
								"http/1.1",
								"acme-tls/1",
							},
						},
					},
				},
				TCP: &dynamic.TCPConfiguration{
					Routers:           map[string]*dynamic.TCPRouter{},
					Middlewares:       map[string]*dynamic.TCPMiddleware{},
					Services:          map[string]*dynamic.TCPService{},
					ServersTransports: map[string]*dynamic.TCPServersTransport{},
				},
				HTTP: &dynamic.HTTPConfiguration{
					Routers: map[string]*dynamic.Router{
						"default-test-route-6b204d94623b3df4370c": {
							EntryPoints: []string{"web"},
							Service:     "default-test-route-6b204d94623b3df4370c",
							Rule:        "Host(`foo.com`) && PathPrefix(`/bar`)",
							Priority:    12,
							TLS: &dynamic.RouterTLSConfig{
								Options: "default-unknown",
							},
						},
					},
					Middlewares: map[string]*dynamic.Middleware{},
					Services: map[string]*dynamic.Service{
						"default-test-route-6b204d94623b3df4370c": {
							LoadBalancer: &dynamic.ServersLoadBalancer{
								Servers: []dynamic.Server{
									{
										URL: "http://10.10.0.1:80",
									},
									{
										URL: "http://10.10.0.2:80",
									},
								},
								PassHostHeader: Bool(true),
								ResponseForwarding: &dynamic.ResponseForwarding{
									FlushInterval: ptypes.Duration(100 * time.Millisecond),
								},
							},
						},
					},
					ServersTransports: map[string]*dynamic.ServersTransport{},
				},
			},
		},
		{
			desc:                "TLS with unknown tls options namespace",
			paths:               []string{"services.yml", "with_unknown_tls_options_namespace.yml"},
			allowCrossNamespace: true,
			expected: &dynamic.Configuration{
				UDP: &dynamic.UDPConfiguration{
					Routers:  map[string]*dynamic.UDPRouter{},
					Services: map[string]*dynamic.UDPService{},
				},
				TLS: &dynamic.TLSConfiguration{
					Options: map[string]tls.Options{
						"default-foo": {
							MinVersion: "VersionTLS12",
							ALPNProtocols: []string{
								"h2",
								"http/1.1",
								"acme-tls/1",
							},
						},
					},
				},
				TCP: &dynamic.TCPConfiguration{
					Routers:           map[string]*dynamic.TCPRouter{},
					Middlewares:       map[string]*dynamic.TCPMiddleware{},
					Services:          map[string]*dynamic.TCPService{},
					ServersTransports: map[string]*dynamic.TCPServersTransport{},
				},
				HTTP: &dynamic.HTTPConfiguration{
					Routers: map[string]*dynamic.Router{
						"default-test-route-6b204d94623b3df4370c": {
							EntryPoints: []string{"web"},
							Service:     "default-test-route-6b204d94623b3df4370c",
							Rule:        "Host(`foo.com`) && PathPrefix(`/bar`)",
							Priority:    12,
							TLS: &dynamic.RouterTLSConfig{
								Options: "unknown-foo",
							},
						},
					},
					Middlewares: map[string]*dynamic.Middleware{},
					Services: map[string]*dynamic.Service{
						"default-test-route-6b204d94623b3df4370c": {
							LoadBalancer: &dynamic.ServersLoadBalancer{
								Servers: []dynamic.Server{
									{
										URL: "http://10.10.0.1:80",
									},
									{
										URL: "http://10.10.0.2:80",
									},
								},
								PassHostHeader: Bool(true),
								ResponseForwarding: &dynamic.ResponseForwarding{
									FlushInterval: ptypes.Duration(100 * time.Millisecond),
								},
							},
						},
					},
					ServersTransports: map[string]*dynamic.ServersTransport{},
				},
			},
		},
		{
			desc:  "TLS with ACME",
			paths: []string{"services.yml", "with_tls_acme.yml"},
			expected: &dynamic.Configuration{
				UDP: &dynamic.UDPConfiguration{
					Routers:  map[string]*dynamic.UDPRouter{},
					Services: map[string]*dynamic.UDPService{},
				},
				TLS: &dynamic.TLSConfiguration{},
				TCP: &dynamic.TCPConfiguration{
					Routers:           map[string]*dynamic.TCPRouter{},
					Middlewares:       map[string]*dynamic.TCPMiddleware{},
					Services:          map[string]*dynamic.TCPService{},
					ServersTransports: map[string]*dynamic.TCPServersTransport{},
				},
				HTTP: &dynamic.HTTPConfiguration{
					Routers: map[string]*dynamic.Router{
						"default-test-route-6b204d94623b3df4370c": {
							EntryPoints: []string{"web"},
							Service:     "default-test-route-6b204d94623b3df4370c",
							Rule:        "Host(`foo.com`) && PathPrefix(`/bar`)",
							Priority:    12,
							TLS:         &dynamic.RouterTLSConfig{},
						},
					},
					Middlewares: map[string]*dynamic.Middleware{},
					Services: map[string]*dynamic.Service{
						"default-test-route-6b204d94623b3df4370c": {
							LoadBalancer: &dynamic.ServersLoadBalancer{
								Servers: []dynamic.Server{
									{
										URL: "http://10.10.0.1:80",
									},
									{
										URL: "http://10.10.0.2:80",
									},
								},
								PassHostHeader: Bool(true),
								ResponseForwarding: &dynamic.ResponseForwarding{
									FlushInterval: ptypes.Duration(100 * time.Millisecond),
								},
							},
						},
					},
					ServersTransports: map[string]*dynamic.ServersTransport{},
				},
			},
		},
		{
			desc:  "Simple Ingress Route, defaulting to https for servers",
			paths: []string{"services.yml", "with_https_default.yml"},
			expected: &dynamic.Configuration{
				UDP: &dynamic.UDPConfiguration{
					Routers:  map[string]*dynamic.UDPRouter{},
					Services: map[string]*dynamic.UDPService{},
				},
				TLS: &dynamic.TLSConfiguration{},
				TCP: &dynamic.TCPConfiguration{
					Routers:           map[string]*dynamic.TCPRouter{},
					Middlewares:       map[string]*dynamic.TCPMiddleware{},
					Services:          map[string]*dynamic.TCPService{},
					ServersTransports: map[string]*dynamic.TCPServersTransport{},
				},
				HTTP: &dynamic.HTTPConfiguration{
					Routers: map[string]*dynamic.Router{
						"default-test-route-6b204d94623b3df4370c": {
							EntryPoints: []string{"foo"},
							Service:     "default-test-route-6b204d94623b3df4370c",
							Rule:        "Host(`foo.com`) && PathPrefix(`/bar`)",
							Priority:    12,
						},
					},
					Middlewares: map[string]*dynamic.Middleware{},
					Services: map[string]*dynamic.Service{
						"default-test-route-6b204d94623b3df4370c": {
							LoadBalancer: &dynamic.ServersLoadBalancer{
								Servers: []dynamic.Server{
									{
										URL: "https://10.10.0.5:8443",
									},
									{
										URL: "https://10.10.0.6:8443",
									},
								},
								PassHostHeader: Bool(true),
								ResponseForwarding: &dynamic.ResponseForwarding{
									FlushInterval: ptypes.Duration(100 * time.Millisecond),
								},
							},
						},
					},
					ServersTransports: map[string]*dynamic.ServersTransport{},
				},
			},
		},
		{
			desc:  "Simple Ingress Route, explicit https scheme",
			paths: []string{"services.yml", "with_https_scheme.yml"},
			expected: &dynamic.Configuration{
				UDP: &dynamic.UDPConfiguration{
					Routers:  map[string]*dynamic.UDPRouter{},
					Services: map[string]*dynamic.UDPService{},
				},
				TLS: &dynamic.TLSConfiguration{},
				TCP: &dynamic.TCPConfiguration{
					Routers:           map[string]*dynamic.TCPRouter{},
					Middlewares:       map[string]*dynamic.TCPMiddleware{},
					Services:          map[string]*dynamic.TCPService{},
					ServersTransports: map[string]*dynamic.TCPServersTransport{},
				},
				HTTP: &dynamic.HTTPConfiguration{
					Routers: map[string]*dynamic.Router{
						"default-test-route-6b204d94623b3df4370c": {
							EntryPoints: []string{"foo"},
							Service:     "default-test-route-6b204d94623b3df4370c",
							Rule:        "Host(`foo.com`) && PathPrefix(`/bar`)",
							Priority:    12,
						},
					},
					Middlewares: map[string]*dynamic.Middleware{},
					Services: map[string]*dynamic.Service{
						"default-test-route-6b204d94623b3df4370c": {
							LoadBalancer: &dynamic.ServersLoadBalancer{
								Servers: []dynamic.Server{
									{
										URL: "https://10.10.0.7:8443",
									},
									{
										URL: "https://10.10.0.8:8443",
									},
								},
								PassHostHeader: Bool(true),
								ResponseForwarding: &dynamic.ResponseForwarding{
									FlushInterval: ptypes.Duration(100 * time.Millisecond),
								},
							},
						},
					},
					ServersTransports: map[string]*dynamic.ServersTransport{},
				},
			},
		},
		{
			desc:  "Simple Ingress Route, with basic auth middleware",
			paths: []string{"services.yml", "with_auth.yml"},
			expected: &dynamic.Configuration{
				UDP: &dynamic.UDPConfiguration{
					Routers:  map[string]*dynamic.UDPRouter{},
					Services: map[string]*dynamic.UDPService{},
				},
				TLS: &dynamic.TLSConfiguration{},
				TCP: &dynamic.TCPConfiguration{
					Routers:           map[string]*dynamic.TCPRouter{},
					Middlewares:       map[string]*dynamic.TCPMiddleware{},
					Services:          map[string]*dynamic.TCPService{},
					ServersTransports: map[string]*dynamic.TCPServersTransport{},
				},
				HTTP: &dynamic.HTTPConfiguration{
					Routers: map[string]*dynamic.Router{},
					Middlewares: map[string]*dynamic.Middleware{
						"default-basicauth": {
							BasicAuth: &dynamic.BasicAuth{
								Users: dynamic.Users{"test:$apr1$H6uskkkW$IgXLP6ewTrSuBkTrqE8wj/", "test2:$apr1$d9hr9HBB$4HxwgUir3HP4EsggP/QNo0"},
							},
						},
						"default-digestauth": {
							DigestAuth: &dynamic.DigestAuth{
								Users: dynamic.Users{"test:$apr1$H6uskkkW$IgXLP6ewTrSuBkTrqE8wj/", "test2:$apr1$d9hr9HBB$4HxwgUir3HP4EsggP/QNo0"},
							},
						},
						"default-forwardauth": {
							ForwardAuth: &dynamic.ForwardAuth{
								Address: "test.com",
								TLS: &types.ClientTLS{
									CA:   "-----BEGIN CERTIFICATE-----\n-----END CERTIFICATE-----",
									Cert: "-----BEGIN CERTIFICATE-----\n-----END CERTIFICATE-----",
									Key:  "-----BEGIN PRIVATE KEY-----\n-----END PRIVATE KEY-----",
								},
							},
						},
					},
					Services:          map[string]*dynamic.Service{},
					ServersTransports: map[string]*dynamic.ServersTransport{},
				},
			},
		},
		{
			desc:  "Simple Ingress Route, with test middleware read config from secret",
			paths: []string{"services.yml", "with_plugin_read_secret.yml"},
			expected: &dynamic.Configuration{
				UDP: &dynamic.UDPConfiguration{
					Routers:  map[string]*dynamic.UDPRouter{},
					Services: map[string]*dynamic.UDPService{},
				},
				TLS: &dynamic.TLSConfiguration{},
				TCP: &dynamic.TCPConfiguration{
					Routers:           map[string]*dynamic.TCPRouter{},
					Middlewares:       map[string]*dynamic.TCPMiddleware{},
					Services:          map[string]*dynamic.TCPService{},
					ServersTransports: map[string]*dynamic.TCPServersTransport{},
				},
				HTTP: &dynamic.HTTPConfiguration{
					Routers: map[string]*dynamic.Router{},
					Middlewares: map[string]*dynamic.Middleware{
						"default-test-secret": {
							Plugin: map[string]dynamic.PluginConf{
								"test-secret": map[string]interface{}{
									"user":   "admin",
									"secret": "this_is_the_secret",
								},
							},
						},
					},
					Services:          map[string]*dynamic.Service{},
					ServersTransports: map[string]*dynamic.ServersTransport{},
				},
			},
		},
		{
			desc:  "Simple Ingress Route, with test middleware read config from deep secret",
			paths: []string{"services.yml", "with_plugin_deep_read_secret.yml"},
			expected: &dynamic.Configuration{
				UDP: &dynamic.UDPConfiguration{
					Routers:  map[string]*dynamic.UDPRouter{},
					Services: map[string]*dynamic.UDPService{},
				},
				TLS: &dynamic.TLSConfiguration{},
				TCP: &dynamic.TCPConfiguration{
					Routers:           map[string]*dynamic.TCPRouter{},
					Middlewares:       map[string]*dynamic.TCPMiddleware{},
					Services:          map[string]*dynamic.TCPService{},
					ServersTransports: map[string]*dynamic.TCPServersTransport{},
				},
				HTTP: &dynamic.HTTPConfiguration{
					Routers: map[string]*dynamic.Router{},
					Middlewares: map[string]*dynamic.Middleware{
						"default-test-secret": {
							Plugin: map[string]dynamic.PluginConf{
								"test-secret": map[string]interface{}{
									"secret_0": map[string]interface{}{
										"secret_1": map[string]interface{}{
											"secret_2": map[string]interface{}{
												"user":   "admin",
												"secret": "this_is_the_very_deep_secret",
											},
										},
									},
								},
							},
						},
					},
					Services:          map[string]*dynamic.Service{},
					ServersTransports: map[string]*dynamic.ServersTransport{},
				},
			},
		},
		{
			desc:  "Simple Ingress Route, with test middleware read config from an array of secret",
			paths: []string{"services.yml", "with_plugin_read_array_of_secret.yml"},
			expected: &dynamic.Configuration{
				UDP: &dynamic.UDPConfiguration{
					Routers:  map[string]*dynamic.UDPRouter{},
					Services: map[string]*dynamic.UDPService{},
				},
				TLS: &dynamic.TLSConfiguration{},
				TCP: &dynamic.TCPConfiguration{
					Routers:           map[string]*dynamic.TCPRouter{},
					Middlewares:       map[string]*dynamic.TCPMiddleware{},
					Services:          map[string]*dynamic.TCPService{},
					ServersTransports: map[string]*dynamic.TCPServersTransport{},
				},
				HTTP: &dynamic.HTTPConfiguration{
					Routers: map[string]*dynamic.Router{},
					Middlewares: map[string]*dynamic.Middleware{
						"default-test-secret": {
							Plugin: map[string]dynamic.PluginConf{
								"test-secret": map[string]interface{}{
									"secret": []interface{}{"secret_data1", "secret_data2"},
								},
							},
						},
					},
					Services:          map[string]*dynamic.Service{},
					ServersTransports: map[string]*dynamic.ServersTransport{},
				},
			},
		},
		{
			desc:  "Simple Ingress Route, with test middleware read config from an array of secret",
			paths: []string{"services.yml", "with_plugin_read_array_of_map_contain_secret.yml"},
			expected: &dynamic.Configuration{
				UDP: &dynamic.UDPConfiguration{
					Routers:  map[string]*dynamic.UDPRouter{},
					Services: map[string]*dynamic.UDPService{},
				},
				TLS: &dynamic.TLSConfiguration{},
				TCP: &dynamic.TCPConfiguration{
					Routers:           map[string]*dynamic.TCPRouter{},
					Middlewares:       map[string]*dynamic.TCPMiddleware{},
					Services:          map[string]*dynamic.TCPService{},
					ServersTransports: map[string]*dynamic.TCPServersTransport{},
				},
				HTTP: &dynamic.HTTPConfiguration{
					Routers: map[string]*dynamic.Router{},
					Middlewares: map[string]*dynamic.Middleware{
						"default-test-secret": {
							Plugin: map[string]dynamic.PluginConf{
								"test-secret": map[string]interface{}{
									"users": []interface{}{
										map[string]interface{}{
											"name":   "admin",
											"secret": "admin_password",
										},
										map[string]interface{}{
											"name":   "user",
											"secret": "user_password",
										},
									},
								},
							},
						},
					},
					Services:          map[string]*dynamic.Service{},
					ServersTransports: map[string]*dynamic.ServersTransport{},
				},
			},
		},
		{
			desc:                "Simple Ingress Route, with test middleware read config from secret that not found",
			paths:               []string{"services.yml", "with_plugin_read_not_exist_secret.yml"},
			allowCrossNamespace: true,
			expected: &dynamic.Configuration{
				UDP: &dynamic.UDPConfiguration{
					Routers:  map[string]*dynamic.UDPRouter{},
					Services: map[string]*dynamic.UDPService{},
				},
				TLS: &dynamic.TLSConfiguration{},
				TCP: &dynamic.TCPConfiguration{
					Routers:           map[string]*dynamic.TCPRouter{},
					Middlewares:       map[string]*dynamic.TCPMiddleware{},
					Services:          map[string]*dynamic.TCPService{},
					ServersTransports: map[string]*dynamic.TCPServersTransport{},
				},
				HTTP: &dynamic.HTTPConfiguration{
					Routers:           map[string]*dynamic.Router{},
					Middlewares:       map[string]*dynamic.Middleware{},
					Services:          map[string]*dynamic.Service{},
					ServersTransports: map[string]*dynamic.ServersTransport{},
				},
			},
		},
		{
			desc:  "Simple Ingress Route, with error page middleware",
			paths: []string{"services.yml", "with_error_page.yml"},
			expected: &dynamic.Configuration{
				UDP: &dynamic.UDPConfiguration{
					Routers:  map[string]*dynamic.UDPRouter{},
					Services: map[string]*dynamic.UDPService{},
				},
				TLS: &dynamic.TLSConfiguration{},
				TCP: &dynamic.TCPConfiguration{
					Routers:           map[string]*dynamic.TCPRouter{},
					Middlewares:       map[string]*dynamic.TCPMiddleware{},
					Services:          map[string]*dynamic.TCPService{},
					ServersTransports: map[string]*dynamic.TCPServersTransport{},
				},
				HTTP: &dynamic.HTTPConfiguration{
					Routers: map[string]*dynamic.Router{},
					Middlewares: map[string]*dynamic.Middleware{
						"default-errorpage": {
							Errors: &dynamic.ErrorPage{
								Status:  []string{"404", "500"},
								Service: "default-errorpage-errorpage-service",
								Query:   "query",
							},
						},
					},
					Services: map[string]*dynamic.Service{
						"default-errorpage-errorpage-service": {
							LoadBalancer: &dynamic.ServersLoadBalancer{
								Servers: []dynamic.Server{
									{
										URL: "http://10.10.0.1:80",
									},
									{
										URL: "http://10.10.0.2:80",
									},
								},
								PassHostHeader: Bool(true),
								ResponseForwarding: &dynamic.ResponseForwarding{
									FlushInterval: ptypes.Duration(100 * time.Millisecond),
								},
							},
						},
					},
					ServersTransports: map[string]*dynamic.ServersTransport{},
				},
			},
		},
		{
			desc:  "Simple Ingress Route, with options",
			paths: []string{"services.yml", "with_options.yml"},
			expected: &dynamic.Configuration{
				UDP: &dynamic.UDPConfiguration{
					Routers:  map[string]*dynamic.UDPRouter{},
					Services: map[string]*dynamic.UDPService{},
				},
				TCP: &dynamic.TCPConfiguration{
					Routers:           map[string]*dynamic.TCPRouter{},
					Middlewares:       map[string]*dynamic.TCPMiddleware{},
					Services:          map[string]*dynamic.TCPService{},
					ServersTransports: map[string]*dynamic.TCPServersTransport{},
				},
				HTTP: &dynamic.HTTPConfiguration{
					Routers: map[string]*dynamic.Router{
						"default-test-route-6b204d94623b3df4370c": {
							EntryPoints: []string{"foo"},
							Service:     "default-test-route-6b204d94623b3df4370c",
							Rule:        "Host(`foo.com`) && PathPrefix(`/bar`)",
							Priority:    12,
						},
					},
					Middlewares: map[string]*dynamic.Middleware{},
					Services: map[string]*dynamic.Service{
						"default-test-route-6b204d94623b3df4370c": {
							LoadBalancer: &dynamic.ServersLoadBalancer{
								Servers: []dynamic.Server{
									{
										URL: "http://10.10.0.1:80",
									},
									{
										URL: "http://10.10.0.2:80",
									},
								},
								PassHostHeader:     Bool(false),
								ResponseForwarding: &dynamic.ResponseForwarding{FlushInterval: ptypes.Duration(10 * time.Second)},
							},
						},
					},
					ServersTransports: map[string]*dynamic.ServersTransport{},
				},
				TLS: &dynamic.TLSConfiguration{},
			},
		},
		{
			desc:  "TLS with tls store",
			paths: []string{"services.yml", "with_tls_store.yml"},
			expected: &dynamic.Configuration{
				TLS: &dynamic.TLSConfiguration{
					Stores: map[string]tls.Store{
						"default": {
							DefaultCertificate: &tls.Certificate{
								CertFile: tls.FileOrContent("-----BEGIN CERTIFICATE-----\n-----END CERTIFICATE-----"),
								KeyFile:  tls.FileOrContent("-----BEGIN PRIVATE KEY-----\n-----END PRIVATE KEY-----"),
							},
						},
					},
				},
				UDP: &dynamic.UDPConfiguration{
					Routers:  map[string]*dynamic.UDPRouter{},
					Services: map[string]*dynamic.UDPService{},
				},
				TCP: &dynamic.TCPConfiguration{
					Routers:           map[string]*dynamic.TCPRouter{},
					Middlewares:       map[string]*dynamic.TCPMiddleware{},
					Services:          map[string]*dynamic.TCPService{},
					ServersTransports: map[string]*dynamic.TCPServersTransport{},
				},
				HTTP: &dynamic.HTTPConfiguration{
					Routers: map[string]*dynamic.Router{
						"default-test-route-6b204d94623b3df4370c": {
							EntryPoints: []string{"web"},
							Service:     "default-test-route-6b204d94623b3df4370c",
							Rule:        "Host(`foo.com`) && PathPrefix(`/bar`)",
							Priority:    12,
							TLS:         &dynamic.RouterTLSConfig{},
						},
					},
					Middlewares: map[string]*dynamic.Middleware{},
					Services: map[string]*dynamic.Service{
						"default-test-route-6b204d94623b3df4370c": {
							LoadBalancer: &dynamic.ServersLoadBalancer{
								Servers: []dynamic.Server{
									{
										URL: "http://10.10.0.1:80",
									},
									{
										URL: "http://10.10.0.2:80",
									},
								},
								PassHostHeader: Bool(true),
								ResponseForwarding: &dynamic.ResponseForwarding{
									FlushInterval: ptypes.Duration(100 * time.Millisecond),
								},
							},
						},
					},
					ServersTransports: map[string]*dynamic.ServersTransport{},
				},
			},
		},
		{
			desc:  "TLS with tls store containing certificates",
			paths: []string{"services.yml", "with_tls_store_certificates.yml"},
			expected: &dynamic.Configuration{
				TLS: &dynamic.TLSConfiguration{
					Certificates: []*tls.CertAndStores{
						{
							Certificate: tls.Certificate{
								CertFile: tls.FileOrContent("-----BEGIN CERTIFICATE-----\n-----END CERTIFICATE-----"),
								KeyFile:  tls.FileOrContent("-----BEGIN PRIVATE KEY-----\n-----END PRIVATE KEY-----"),
							},
							Stores: []string{"default"},
						},
					},
					Stores: map[string]tls.Store{
						"default": {},
					},
				},
				UDP: &dynamic.UDPConfiguration{
					Routers:  map[string]*dynamic.UDPRouter{},
					Services: map[string]*dynamic.UDPService{},
				},
				TCP: &dynamic.TCPConfiguration{
					Routers:           map[string]*dynamic.TCPRouter{},
					Middlewares:       map[string]*dynamic.TCPMiddleware{},
					Services:          map[string]*dynamic.TCPService{},
					ServersTransports: map[string]*dynamic.TCPServersTransport{},
				},
				HTTP: &dynamic.HTTPConfiguration{
					Routers: map[string]*dynamic.Router{
						"default-test-route-6b204d94623b3df4370c": {
							EntryPoints: []string{"web"},
							Service:     "default-test-route-6b204d94623b3df4370c",
							Rule:        "Host(`foo.com`) && PathPrefix(`/bar`)",
							Priority:    12,
							TLS:         &dynamic.RouterTLSConfig{},
						},
					},
					Middlewares: map[string]*dynamic.Middleware{},
					Services: map[string]*dynamic.Service{
						"default-test-route-6b204d94623b3df4370c": {
							LoadBalancer: &dynamic.ServersLoadBalancer{
								Servers: []dynamic.Server{
									{
										URL: "http://10.10.0.1:80",
									},
									{
										URL: "http://10.10.0.2:80",
									},
								},
								PassHostHeader: Bool(true),
								ResponseForwarding: &dynamic.ResponseForwarding{
									FlushInterval: ptypes.Duration(100 * time.Millisecond),
								},
							},
						},
					},
					ServersTransports: map[string]*dynamic.ServersTransport{},
				},
			},
		},
		{
			desc:  "TLS with tls store default two times",
			paths: []string{"services.yml", "with_tls_store.yml", "with_default_tls_store.yml"},
			expected: &dynamic.Configuration{
				TLS: &dynamic.TLSConfiguration{
					Stores: map[string]tls.Store{},
				},
				UDP: &dynamic.UDPConfiguration{
					Routers:  map[string]*dynamic.UDPRouter{},
					Services: map[string]*dynamic.UDPService{},
				},
				TCP: &dynamic.TCPConfiguration{
					Routers:           map[string]*dynamic.TCPRouter{},
					Middlewares:       map[string]*dynamic.TCPMiddleware{},
					Services:          map[string]*dynamic.TCPService{},
					ServersTransports: map[string]*dynamic.TCPServersTransport{},
				},
				HTTP: &dynamic.HTTPConfiguration{
					Routers: map[string]*dynamic.Router{
						"default-test-route-6b204d94623b3df4370c": {
							EntryPoints: []string{"web"},
							Service:     "default-test-route-6b204d94623b3df4370c",
							Rule:        "Host(`foo.com`) && PathPrefix(`/bar`)",
							Priority:    12,
							TLS:         &dynamic.RouterTLSConfig{},
						},
					},
					Middlewares: map[string]*dynamic.Middleware{},
					Services: map[string]*dynamic.Service{
						"default-test-route-6b204d94623b3df4370c": {
							LoadBalancer: &dynamic.ServersLoadBalancer{
								Servers: []dynamic.Server{
									{
										URL: "http://10.10.0.1:80",
									},
									{
										URL: "http://10.10.0.2:80",
									},
								},
								PassHostHeader: Bool(true),
								ResponseForwarding: &dynamic.ResponseForwarding{
									FlushInterval: ptypes.Duration(100 * time.Millisecond),
								},
							},
						},
					},
					ServersTransports: map[string]*dynamic.ServersTransport{},
				},
			},
		},
		{
			desc: "port selected by name (TODO)",
		},
		{
			desc:  "Simple Ingress Route, with externalName service",
			paths: []string{"services.yml", "with_externalname.yml"},
			expected: &dynamic.Configuration{
				UDP: &dynamic.UDPConfiguration{
					Routers:  map[string]*dynamic.UDPRouter{},
					Services: map[string]*dynamic.UDPService{},
				},
				TCP: &dynamic.TCPConfiguration{
					Routers:           map[string]*dynamic.TCPRouter{},
					Middlewares:       map[string]*dynamic.TCPMiddleware{},
					Services:          map[string]*dynamic.TCPService{},
					ServersTransports: map[string]*dynamic.TCPServersTransport{},
				},
				HTTP: &dynamic.HTTPConfiguration{
					Routers: map[string]*dynamic.Router{
						"default-test-route-6f97418635c7e18853da": {
							EntryPoints: []string{"foo"},
							Service:     "default-test-route-6f97418635c7e18853da",
							Rule:        "Host(`foo.com`)",
						},
					},
					Middlewares: map[string]*dynamic.Middleware{},
					Services: map[string]*dynamic.Service{
						"default-test-route-6f97418635c7e18853da": {
							LoadBalancer: &dynamic.ServersLoadBalancer{
								Servers: []dynamic.Server{
									{
										URL: "http://external.domain:80",
									},
								},
								PassHostHeader: Bool(true),
								ResponseForwarding: &dynamic.ResponseForwarding{
									FlushInterval: ptypes.Duration(100 * time.Millisecond),
								},
							},
						},
					},
					ServersTransports: map[string]*dynamic.ServersTransport{},
				},
				TLS: &dynamic.TLSConfiguration{},
			},
		},
		{
			desc:  "Ingress Route, externalName service with http",
			paths: []string{"services.yml", "with_externalname_with_http.yml"},
			expected: &dynamic.Configuration{
				UDP: &dynamic.UDPConfiguration{
					Routers:  map[string]*dynamic.UDPRouter{},
					Services: map[string]*dynamic.UDPService{},
				},
				TCP: &dynamic.TCPConfiguration{
					Routers:           map[string]*dynamic.TCPRouter{},
					Middlewares:       map[string]*dynamic.TCPMiddleware{},
					Services:          map[string]*dynamic.TCPService{},
					ServersTransports: map[string]*dynamic.TCPServersTransport{},
				},
				HTTP: &dynamic.HTTPConfiguration{
					Routers: map[string]*dynamic.Router{
						"default-test-route-6f97418635c7e18853da": {
							EntryPoints: []string{"foo"},
							Service:     "default-test-route-6f97418635c7e18853da",
							Rule:        "Host(`foo.com`)",
						},
					},
					Middlewares: map[string]*dynamic.Middleware{},
					Services: map[string]*dynamic.Service{
						"default-test-route-6f97418635c7e18853da": {
							LoadBalancer: &dynamic.ServersLoadBalancer{
								Servers: []dynamic.Server{
									{
										URL: "http://external.domain:80",
									},
								},
								PassHostHeader: Bool(true),
								ResponseForwarding: &dynamic.ResponseForwarding{
									FlushInterval: ptypes.Duration(100 * time.Millisecond),
								},
							},
						},
					},
					ServersTransports: map[string]*dynamic.ServersTransport{},
				},
				TLS: &dynamic.TLSConfiguration{},
			},
		},
		{
			desc:  "Ingress Route, externalName service with https",
			paths: []string{"services.yml", "with_externalname_with_https.yml"},
			expected: &dynamic.Configuration{
				UDP: &dynamic.UDPConfiguration{
					Routers:  map[string]*dynamic.UDPRouter{},
					Services: map[string]*dynamic.UDPService{},
				},
				TCP: &dynamic.TCPConfiguration{
					Routers:           map[string]*dynamic.TCPRouter{},
					Middlewares:       map[string]*dynamic.TCPMiddleware{},
					Services:          map[string]*dynamic.TCPService{},
					ServersTransports: map[string]*dynamic.TCPServersTransport{},
				},
				HTTP: &dynamic.HTTPConfiguration{
					Routers: map[string]*dynamic.Router{
						"default-test-route-6f97418635c7e18853da": {
							EntryPoints: []string{"foo"},
							Service:     "default-test-route-6f97418635c7e18853da",
							Rule:        "Host(`foo.com`)",
						},
					},
					Middlewares: map[string]*dynamic.Middleware{},
					Services: map[string]*dynamic.Service{
						"default-test-route-6f97418635c7e18853da": {
							LoadBalancer: &dynamic.ServersLoadBalancer{
								Servers: []dynamic.Server{
									{
										URL: "https://external.domain:443",
									},
								},
								PassHostHeader: Bool(true),
								ResponseForwarding: &dynamic.ResponseForwarding{
									FlushInterval: ptypes.Duration(100 * time.Millisecond),
								},
							},
						},
					},
					ServersTransports: map[string]*dynamic.ServersTransport{},
				},
				TLS: &dynamic.TLSConfiguration{},
			},
		},
		{
			desc:  "Ingress Route, externalName service without ports",
			paths: []string{"services.yml", "with_externalname_without_ports.yml"},
			expected: &dynamic.Configuration{
				UDP: &dynamic.UDPConfiguration{
					Routers:  map[string]*dynamic.UDPRouter{},
					Services: map[string]*dynamic.UDPService{},
				},
				TCP: &dynamic.TCPConfiguration{
					Routers:           map[string]*dynamic.TCPRouter{},
					Middlewares:       map[string]*dynamic.TCPMiddleware{},
					Services:          map[string]*dynamic.TCPService{},
					ServersTransports: map[string]*dynamic.TCPServersTransport{},
				},
				HTTP: &dynamic.HTTPConfiguration{
					Routers:           map[string]*dynamic.Router{},
					Middlewares:       map[string]*dynamic.Middleware{},
					Services:          map[string]*dynamic.Service{},
					ServersTransports: map[string]*dynamic.ServersTransport{},
				},
				TLS: &dynamic.TLSConfiguration{},
			},
		},
		{
			desc:  "ServersTransport",
			paths: []string{"services.yml", "with_servers_transport.yml"},
			expected: &dynamic.Configuration{
				UDP: &dynamic.UDPConfiguration{
					Routers:  map[string]*dynamic.UDPRouter{},
					Services: map[string]*dynamic.UDPService{},
				},
				TCP: &dynamic.TCPConfiguration{
					Routers:           map[string]*dynamic.TCPRouter{},
					Middlewares:       map[string]*dynamic.TCPMiddleware{},
					Services:          map[string]*dynamic.TCPService{},
					ServersTransports: map[string]*dynamic.TCPServersTransport{},
				},
				HTTP: &dynamic.HTTPConfiguration{
					ServersTransports: map[string]*dynamic.ServersTransport{
						"foo-test": {
							ServerName:         "test",
							InsecureSkipVerify: true,
							RootCAs:            []tls.FileOrContent{"TESTROOTCAS0", "TESTROOTCAS1", "TESTROOTCAS2", "TESTROOTCAS3", "TESTROOTCAS5", "TESTALLCERTS"},
							Certificates: tls.Certificates{
								{CertFile: "TESTCERT1", KeyFile: "TESTKEY1"},
								{CertFile: "TESTCERT2", KeyFile: "TESTKEY2"},
								{CertFile: "TESTCERT3", KeyFile: "TESTKEY3"},
							},
							MaxIdleConnsPerHost: 42,
							DisableHTTP2:        true,
							ForwardingTimeouts: &dynamic.ForwardingTimeouts{
								DialTimeout:           ptypes.Duration(42 * time.Second),
								ResponseHeaderTimeout: ptypes.Duration(42 * time.Second),
								IdleConnTimeout:       ptypes.Duration(42 * time.Millisecond),
								ReadIdleTimeout:       ptypes.Duration(42 * time.Second),
								PingTimeout:           ptypes.Duration(42 * time.Second),
							},
							PeerCertURI: "foo://bar",
							Spiffe: &dynamic.Spiffe{
								IDs: []string{
									"spiffe://foo/buz",
									"spiffe://bar/biz",
								},
								TrustDomain: "spiffe://lol",
							},
						},
						"default-test": {
							ServerName: "test",
							ForwardingTimeouts: &dynamic.ForwardingTimeouts{
								DialTimeout:     ptypes.Duration(30 * time.Second),
								IdleConnTimeout: ptypes.Duration(90 * time.Second),
								PingTimeout:     ptypes.Duration(15 * time.Second),
							},
						},
					},
					Routers: map[string]*dynamic.Router{
						"default-test-route-6f97418635c7e18853da": {
							EntryPoints: []string{"foo"},
							Service:     "default-test-route-6f97418635c7e18853da",
							Rule:        "Host(`foo.com`)",
						},
					},
					Middlewares: map[string]*dynamic.Middleware{},
					Services: map[string]*dynamic.Service{
						"default-external-svc-with-https-443": {
							LoadBalancer: &dynamic.ServersLoadBalancer{
								Servers: []dynamic.Server{
									{
										URL: "https://external.domain:443",
									},
								},
								PassHostHeader: Bool(true),
								ResponseForwarding: &dynamic.ResponseForwarding{
									FlushInterval: ptypes.Duration(100 * time.Millisecond),
								},
								ServersTransport: "default-test",
							},
						},
						"default-whoamitls-443": {
							LoadBalancer: &dynamic.ServersLoadBalancer{
								Servers: []dynamic.Server{
									{
										URL: "https://10.10.0.5:8443",
									},
									{
										URL: "https://10.10.0.6:8443",
									},
								},
								PassHostHeader: Bool(true),
								ResponseForwarding: &dynamic.ResponseForwarding{
									FlushInterval: ptypes.Duration(100 * time.Millisecond),
								},
								ServersTransport: "default-default-test",
							},
						},
						"default-test-route-6f97418635c7e18853da": {
							Weighted: &dynamic.WeightedRoundRobin{
								Services: []dynamic.WRRService{
									{
										Name:   "default-external-svc-with-https-443",
										Weight: Int(1),
									},
									{
										Name:   "default-whoamitls-443",
										Weight: Int(1),
									},
								},
							},
						},
					},
				},
				TLS: &dynamic.TLSConfiguration{},
			},
		},
		{
			desc:  "Ingress Route, empty service disallowed",
			paths: []string{"services.yml", "with_empty_services.yml"},
			expected: &dynamic.Configuration{
				UDP: &dynamic.UDPConfiguration{
					Routers:  map[string]*dynamic.UDPRouter{},
					Services: map[string]*dynamic.UDPService{},
				},
				TCP: &dynamic.TCPConfiguration{
					Routers:           map[string]*dynamic.TCPRouter{},
					Middlewares:       map[string]*dynamic.TCPMiddleware{},
					Services:          map[string]*dynamic.TCPService{},
					ServersTransports: map[string]*dynamic.TCPServersTransport{},
				},
				HTTP: &dynamic.HTTPConfiguration{
					Routers:           map[string]*dynamic.Router{},
					Middlewares:       map[string]*dynamic.Middleware{},
					Services:          map[string]*dynamic.Service{},
					ServersTransports: map[string]*dynamic.ServersTransport{},
				},
				TLS: &dynamic.TLSConfiguration{},
			},
		},
		{
			desc:               "Ingress Route, empty service allowed",
			allowEmptyServices: true,
			paths:              []string{"services.yml", "with_empty_services.yml"},
			expected: &dynamic.Configuration{
				UDP: &dynamic.UDPConfiguration{
					Routers:  map[string]*dynamic.UDPRouter{},
					Services: map[string]*dynamic.UDPService{},
				},
				TCP: &dynamic.TCPConfiguration{
					Routers:           map[string]*dynamic.TCPRouter{},
					Middlewares:       map[string]*dynamic.TCPMiddleware{},
					Services:          map[string]*dynamic.TCPService{},
					ServersTransports: map[string]*dynamic.TCPServersTransport{},
				},
				HTTP: &dynamic.HTTPConfiguration{
					Routers: map[string]*dynamic.Router{
						"default-test-route-6b204d94623b3df4370c": {
							EntryPoints: []string{"foo"},
							Service:     "default-test-route-6b204d94623b3df4370c",
							Rule:        "Host(`foo.com`) && PathPrefix(`/bar`)",
							Priority:    12,
						},
					},
					Middlewares: map[string]*dynamic.Middleware{},
					Services: map[string]*dynamic.Service{
						"default-test-route-6b204d94623b3df4370c": {
							LoadBalancer: &dynamic.ServersLoadBalancer{
								PassHostHeader: Bool(true),
								ResponseForwarding: &dynamic.ResponseForwarding{
									FlushInterval: ptypes.Duration(100 * time.Millisecond),
								},
							},
						},
					},
					ServersTransports: map[string]*dynamic.ServersTransport{},
				},
				TLS: &dynamic.TLSConfiguration{},
			},
		},
		{
			desc:               "TraefikService, empty service allowed",
			allowEmptyServices: true,
			paths:              []string{"services.yml", "with_empty_services_ts.yml"},
			expected: &dynamic.Configuration{
				UDP: &dynamic.UDPConfiguration{
					Routers:  map[string]*dynamic.UDPRouter{},
					Services: map[string]*dynamic.UDPService{},
				},
				TCP: &dynamic.TCPConfiguration{
					Routers:           map[string]*dynamic.TCPRouter{},
					Middlewares:       map[string]*dynamic.TCPMiddleware{},
					Services:          map[string]*dynamic.TCPService{},
					ServersTransports: map[string]*dynamic.TCPServersTransport{},
				},
				HTTP: &dynamic.HTTPConfiguration{
					Routers: map[string]*dynamic.Router{
						"default-test-route-6b204d94623b3df4370c": {
							EntryPoints: []string{"foo"},
							Middlewares: []string{"default-test-errorpage"},
							Service:     "default-test-route-6b204d94623b3df4370c",
							Rule:        "Host(`foo.com`) && PathPrefix(`/bar`)",
							Priority:    12,
						},
					},
					Middlewares: map[string]*dynamic.Middleware{
						"default-test-errorpage": {
							Errors: &dynamic.ErrorPage{
								Service: "default-test-errorpage-errorpage-service",
							},
						},
					},
					Services: map[string]*dynamic.Service{
						"default-test-route-6b204d94623b3df4370c": {
							Weighted: &dynamic.WeightedRoundRobin{
								Services: []dynamic.WRRService{
									{
										Name:   "default-test-weighted",
										Weight: func(i int) *int { return &i }(1),
									},
									{
										Name:   "default-test-mirror",
										Weight: func(i int) *int { return &i }(1),
									},
								},
							},
						},
						"default-test-errorpage-errorpage-service": {
							LoadBalancer: &dynamic.ServersLoadBalancer{
								PassHostHeader: Bool(true),
								ResponseForwarding: &dynamic.ResponseForwarding{
									FlushInterval: ptypes.Duration(100 * time.Millisecond),
								},
							},
						},
						"default-test-weighted": {
							Weighted: &dynamic.WeightedRoundRobin{
								Services: []dynamic.WRRService{
									{
										Name:   "default-whoami-without-endpoints-subsets-80",
										Weight: func(i int) *int { return &i }(1),
									},
								},
							},
						},
						"default-test-mirror": {
							Mirroring: &dynamic.Mirroring{
								Service: "default-whoami-without-endpoints-subsets-80",
								Mirrors: []dynamic.MirrorService{
									{
										Name: "default-whoami-without-endpoints-subsets-80",
									},
									{
										Name: "default-test-weighted",
									},
								},
							},
						},
						"default-whoami-without-endpoints-subsets-80": {
							LoadBalancer: &dynamic.ServersLoadBalancer{
								PassHostHeader: Bool(true),
								ResponseForwarding: &dynamic.ResponseForwarding{
									FlushInterval: ptypes.Duration(100 * time.Millisecond),
								},
							},
						},
					},
					ServersTransports: map[string]*dynamic.ServersTransport{},
				},
				TLS: &dynamic.TLSConfiguration{},
			},
		},
	}

	for _, test := range testCases {
		test := test
		t.Run(test.desc, func(t *testing.T) {
			t.Parallel()

			if test.expected == nil {
				return
			}

			p := Provider{
				IngressClass:              test.ingressClass,
				AllowCrossNamespace:       test.allowCrossNamespace,
				AllowExternalNameServices: true,
				AllowEmptyServices:        test.allowEmptyServices,
			}

			clientMock := newClientMock(test.paths...)
			conf := p.loadConfigurationFromCRD(context.Background(), clientMock)
			assert.Equal(t, test.expected, conf)
		})
	}
}

func TestLoadIngressRouteUDPs(t *testing.T) {
	testCases := []struct {
		desc               string
		ingressClass       string
		paths              []string
		allowEmptyServices bool
		expected           *dynamic.Configuration
	}{
		{
			desc: "Empty",
			expected: &dynamic.Configuration{
				UDP: &dynamic.UDPConfiguration{
					Routers:  map[string]*dynamic.UDPRouter{},
					Services: map[string]*dynamic.UDPService{},
				},
				TCP: &dynamic.TCPConfiguration{
					Routers:           map[string]*dynamic.TCPRouter{},
					Middlewares:       map[string]*dynamic.TCPMiddleware{},
					Services:          map[string]*dynamic.TCPService{},
					ServersTransports: map[string]*dynamic.TCPServersTransport{},
				},
				HTTP: &dynamic.HTTPConfiguration{
					Routers:           map[string]*dynamic.Router{},
					Middlewares:       map[string]*dynamic.Middleware{},
					Services:          map[string]*dynamic.Service{},
					ServersTransports: map[string]*dynamic.ServersTransport{},
				},
				TLS: &dynamic.TLSConfiguration{},
			},
		},
		{
			desc:  "Simple Ingress Route, with foo entrypoint",
			paths: []string{"udp/services.yml", "udp/simple.yml"},
			expected: &dynamic.Configuration{
				UDP: &dynamic.UDPConfiguration{
					Routers: map[string]*dynamic.UDPRouter{
						"default-test.route-0": {
							EntryPoints: []string{"foo"},
							Service:     "default-test.route-0",
						},
					},
					Services: map[string]*dynamic.UDPService{
						"default-test.route-0": {
							LoadBalancer: &dynamic.UDPServersLoadBalancer{
								Servers: []dynamic.UDPServer{
									{
										Address: "10.10.0.1:8000",
									},
									{
										Address: "10.10.0.2:8000",
									},
								},
							},
						},
					},
				},
				HTTP: &dynamic.HTTPConfiguration{
					Routers:           map[string]*dynamic.Router{},
					Middlewares:       map[string]*dynamic.Middleware{},
					Services:          map[string]*dynamic.Service{},
					ServersTransports: map[string]*dynamic.ServersTransport{},
				},
				TCP: &dynamic.TCPConfiguration{
					Routers:           map[string]*dynamic.TCPRouter{},
					Middlewares:       map[string]*dynamic.TCPMiddleware{},
					Services:          map[string]*dynamic.TCPService{},
					ServersTransports: map[string]*dynamic.TCPServersTransport{},
				},
				TLS: &dynamic.TLSConfiguration{},
			},
		},
		{
			desc:  "One ingress Route with two different routes",
			paths: []string{"udp/services.yml", "udp/with_two_routes.yml"},
			expected: &dynamic.Configuration{
				UDP: &dynamic.UDPConfiguration{
					Routers: map[string]*dynamic.UDPRouter{
						"default-test.route-0": {
							EntryPoints: []string{"foo"},
							Service:     "default-test.route-0",
						},
						"default-test.route-1": {
							EntryPoints: []string{"foo"},
							Service:     "default-test.route-1",
						},
					},
					Services: map[string]*dynamic.UDPService{
						"default-test.route-0": {
							LoadBalancer: &dynamic.UDPServersLoadBalancer{
								Servers: []dynamic.UDPServer{
									{
										Address: "10.10.0.1:8000",
									},
									{
										Address: "10.10.0.2:8000",
									},
								},
							},
						},
						"default-test.route-1": {
							LoadBalancer: &dynamic.UDPServersLoadBalancer{
								Servers: []dynamic.UDPServer{
									{
										Address: "10.10.0.3:8080",
									},
									{
										Address: "10.10.0.4:8080",
									},
								},
							},
						},
					},
				},
				TCP: &dynamic.TCPConfiguration{
					Routers:           map[string]*dynamic.TCPRouter{},
					Middlewares:       map[string]*dynamic.TCPMiddleware{},
					Services:          map[string]*dynamic.TCPService{},
					ServersTransports: map[string]*dynamic.TCPServersTransport{},
				},
				HTTP: &dynamic.HTTPConfiguration{
					Routers:           map[string]*dynamic.Router{},
					Middlewares:       map[string]*dynamic.Middleware{},
					Services:          map[string]*dynamic.Service{},
					ServersTransports: map[string]*dynamic.ServersTransport{},
				},
				TLS: &dynamic.TLSConfiguration{},
			},
		},
		{
			desc:  "One ingress Route with two different services",
			paths: []string{"udp/services.yml", "udp/with_two_services.yml"},
			expected: &dynamic.Configuration{
				UDP: &dynamic.UDPConfiguration{
					Routers: map[string]*dynamic.UDPRouter{
						"default-test.route-0": {
							EntryPoints: []string{"foo"},
							Service:     "default-test.route-0",
						},
					},
					Services: map[string]*dynamic.UDPService{
						"default-test.route-0": {
							Weighted: &dynamic.UDPWeightedRoundRobin{
								Services: []dynamic.UDPWRRService{
									{
										Name:   "default-test.route-0-whoamiudp-8000",
										Weight: func(i int) *int { return &i }(2),
									},
									{
										Name:   "default-test.route-0-whoamiudp2-8080",
										Weight: func(i int) *int { return &i }(3),
									},
								},
							},
						},
						"default-test.route-0-whoamiudp-8000": {
							LoadBalancer: &dynamic.UDPServersLoadBalancer{
								Servers: []dynamic.UDPServer{
									{
										Address: "10.10.0.1:8000",
									},
									{
										Address: "10.10.0.2:8000",
									},
								},
							},
						},
						"default-test.route-0-whoamiudp2-8080": {
							LoadBalancer: &dynamic.UDPServersLoadBalancer{
								Servers: []dynamic.UDPServer{
									{
										Address: "10.10.0.3:8080",
									},
									{
										Address: "10.10.0.4:8080",
									},
								},
							},
						},
					},
				},
				TCP: &dynamic.TCPConfiguration{
					Routers:           map[string]*dynamic.TCPRouter{},
					Middlewares:       map[string]*dynamic.TCPMiddleware{},
					Services:          map[string]*dynamic.TCPService{},
					ServersTransports: map[string]*dynamic.TCPServersTransport{},
				},
				HTTP: &dynamic.HTTPConfiguration{
					Routers:           map[string]*dynamic.Router{},
					Middlewares:       map[string]*dynamic.Middleware{},
					Services:          map[string]*dynamic.Service{},
					ServersTransports: map[string]*dynamic.ServersTransport{},
				},
				TLS: &dynamic.TLSConfiguration{},
			},
		},
		{
			desc:  "One ingress Route with different services namespaces",
			paths: []string{"udp/services.yml", "udp/with_different_services_ns.yml"},
			expected: &dynamic.Configuration{
				UDP: &dynamic.UDPConfiguration{
					Routers: map[string]*dynamic.UDPRouter{
						"default-test.route-0": {
							EntryPoints: []string{"foo"},
							Service:     "default-test.route-0",
						},
					},
					Services: map[string]*dynamic.UDPService{
						"default-test.route-0": {
							Weighted: &dynamic.UDPWeightedRoundRobin{
								Services: []dynamic.UDPWRRService{
									{
										Name:   "default-test.route-0-whoamiudp-8000",
										Weight: func(i int) *int { return &i }(2),
									},
									{
										Name:   "default-test.route-0-whoamiudp2-8080",
										Weight: func(i int) *int { return &i }(3),
									},
									{
										Name:   "default-test.route-0-whoamiudp3-8083",
										Weight: func(i int) *int { return &i }(4),
									},
								},
							},
						},
						"default-test.route-0-whoamiudp-8000": {
							LoadBalancer: &dynamic.UDPServersLoadBalancer{
								Servers: []dynamic.UDPServer{
									{
										Address: "10.10.0.1:8000",
									},
									{
										Address: "10.10.0.2:8000",
									},
								},
							},
						},
						"default-test.route-0-whoamiudp2-8080": {
							LoadBalancer: &dynamic.UDPServersLoadBalancer{
								Servers: []dynamic.UDPServer{
									{
										Address: "10.10.0.3:8080",
									},
									{
										Address: "10.10.0.4:8080",
									},
								},
							},
						},
						"default-test.route-0-whoamiudp3-8083": {
							LoadBalancer: &dynamic.UDPServersLoadBalancer{
								Servers: []dynamic.UDPServer{
									{
										Address: "10.10.0.7:8083",
									},
									{
										Address: "10.10.0.8:8083",
									},
								},
							},
						},
					},
				},
				TCP: &dynamic.TCPConfiguration{
					Routers:           map[string]*dynamic.TCPRouter{},
					Middlewares:       map[string]*dynamic.TCPMiddleware{},
					Services:          map[string]*dynamic.TCPService{},
					ServersTransports: map[string]*dynamic.TCPServersTransport{},
				},
				HTTP: &dynamic.HTTPConfiguration{
					Routers:           map[string]*dynamic.Router{},
					Middlewares:       map[string]*dynamic.Middleware{},
					Services:          map[string]*dynamic.Service{},
					ServersTransports: map[string]*dynamic.ServersTransport{},
				},
				TLS: &dynamic.TLSConfiguration{},
			},
		},
		{
			desc:  "Simple Ingress Route, with externalName service",
			paths: []string{"udp/services.yml", "udp/with_externalname.yml"},
			expected: &dynamic.Configuration{
				UDP: &dynamic.UDPConfiguration{
					Routers: map[string]*dynamic.UDPRouter{
						"default-test.route-0": {
							EntryPoints: []string{"foo"},
							Service:     "default-test.route-0",
						},
					},
					Services: map[string]*dynamic.UDPService{
						"default-test.route-0": {
							LoadBalancer: &dynamic.UDPServersLoadBalancer{
								Servers: []dynamic.UDPServer{
									{
										Address: "external.domain:8000",
									},
								},
							},
						},
					},
				},
				TCP: &dynamic.TCPConfiguration{
					Routers:           map[string]*dynamic.TCPRouter{},
					Middlewares:       map[string]*dynamic.TCPMiddleware{},
					Services:          map[string]*dynamic.TCPService{},
					ServersTransports: map[string]*dynamic.TCPServersTransport{},
				},
				HTTP: &dynamic.HTTPConfiguration{
					Routers:           map[string]*dynamic.Router{},
					Middlewares:       map[string]*dynamic.Middleware{},
					Services:          map[string]*dynamic.Service{},
					ServersTransports: map[string]*dynamic.ServersTransport{},
				},
				TLS: &dynamic.TLSConfiguration{},
			},
		},
		{
			desc:  "Ingress Route, externalName service with port",
			paths: []string{"udp/services.yml", "udp/with_externalname_with_port.yml"},
			expected: &dynamic.Configuration{
				UDP: &dynamic.UDPConfiguration{
					Routers: map[string]*dynamic.UDPRouter{
						"default-test.route-0": {
							EntryPoints: []string{"foo"},
							Service:     "default-test.route-0",
						},
					},
					Services: map[string]*dynamic.UDPService{
						"default-test.route-0": {
							LoadBalancer: &dynamic.UDPServersLoadBalancer{
								Servers: []dynamic.UDPServer{
									{
										Address: "external.domain:80",
									},
								},
							},
						},
					},
				},
				TCP: &dynamic.TCPConfiguration{
					Routers:           map[string]*dynamic.TCPRouter{},
					Middlewares:       map[string]*dynamic.TCPMiddleware{},
					Services:          map[string]*dynamic.TCPService{},
					ServersTransports: map[string]*dynamic.TCPServersTransport{},
				},
				HTTP: &dynamic.HTTPConfiguration{
					Routers:           map[string]*dynamic.Router{},
					Middlewares:       map[string]*dynamic.Middleware{},
					Services:          map[string]*dynamic.Service{},
					ServersTransports: map[string]*dynamic.ServersTransport{},
				},
				TLS: &dynamic.TLSConfiguration{},
			},
		},
		{
			desc:  "Ingress Route, externalName service without port",
			paths: []string{"udp/services.yml", "udp/with_externalname_without_ports.yml"},
			expected: &dynamic.Configuration{
				UDP: &dynamic.UDPConfiguration{
					// The router that references the invalid service will be discarded.
					Routers: map[string]*dynamic.UDPRouter{
						"default-test.route-0": {
							EntryPoints: []string{"foo"},
							Service:     "default-test.route-0",
						},
					},
					Services: map[string]*dynamic.UDPService{},
				},
				TCP: &dynamic.TCPConfiguration{
					Routers:           map[string]*dynamic.TCPRouter{},
					Middlewares:       map[string]*dynamic.TCPMiddleware{},
					Services:          map[string]*dynamic.TCPService{},
					ServersTransports: map[string]*dynamic.TCPServersTransport{},
				},
				HTTP: &dynamic.HTTPConfiguration{
					Routers:           map[string]*dynamic.Router{},
					Middlewares:       map[string]*dynamic.Middleware{},
					Services:          map[string]*dynamic.Service{},
					ServersTransports: map[string]*dynamic.ServersTransport{},
				},
				TLS: &dynamic.TLSConfiguration{},
			},
		},
		{
			desc:         "Ingress class does not match",
			paths:        []string{"udp/services.yml", "udp/simple.yml"},
			ingressClass: "tchouk",
			expected: &dynamic.Configuration{
				UDP: &dynamic.UDPConfiguration{
					Routers:  map[string]*dynamic.UDPRouter{},
					Services: map[string]*dynamic.UDPService{},
				},
				TCP: &dynamic.TCPConfiguration{
					Routers:           map[string]*dynamic.TCPRouter{},
					Middlewares:       map[string]*dynamic.TCPMiddleware{},
					Services:          map[string]*dynamic.TCPService{},
					ServersTransports: map[string]*dynamic.TCPServersTransport{},
				},
				HTTP: &dynamic.HTTPConfiguration{
					Routers:           map[string]*dynamic.Router{},
					Middlewares:       map[string]*dynamic.Middleware{},
					Services:          map[string]*dynamic.Service{},
					ServersTransports: map[string]*dynamic.ServersTransport{},
				},
				TLS: &dynamic.TLSConfiguration{},
			},
		},
		{
			desc:  "Ingress Route, empty service disallowed",
			paths: []string{"udp/services.yml", "udp/with_empty_services.yml"},
			expected: &dynamic.Configuration{
				UDP: &dynamic.UDPConfiguration{
					// The router that references the invalid service will be discarded.
					Routers: map[string]*dynamic.UDPRouter{
						"default-test.route-0": {
							EntryPoints: []string{"foo"},
							Service:     "default-test.route-0",
						},
					},
					Services: map[string]*dynamic.UDPService{},
				},
				TCP: &dynamic.TCPConfiguration{
					Routers:           map[string]*dynamic.TCPRouter{},
					Middlewares:       map[string]*dynamic.TCPMiddleware{},
					Services:          map[string]*dynamic.TCPService{},
					ServersTransports: map[string]*dynamic.TCPServersTransport{},
				},
				HTTP: &dynamic.HTTPConfiguration{
					Routers:           map[string]*dynamic.Router{},
					Middlewares:       map[string]*dynamic.Middleware{},
					Services:          map[string]*dynamic.Service{},
					ServersTransports: map[string]*dynamic.ServersTransport{},
				},
				TLS: &dynamic.TLSConfiguration{},
			},
		},
		{
			desc:               "Ingress Route, empty service allowed",
			allowEmptyServices: true,
			paths:              []string{"udp/services.yml", "udp/with_empty_services.yml"},
			expected: &dynamic.Configuration{
				UDP: &dynamic.UDPConfiguration{
					Routers: map[string]*dynamic.UDPRouter{
						"default-test.route-0": {
							EntryPoints: []string{"foo"},
							Service:     "default-test.route-0",
						},
					},
					Services: map[string]*dynamic.UDPService{
						"default-test.route-0": {
							LoadBalancer: &dynamic.UDPServersLoadBalancer{},
						},
					},
				},
				TCP: &dynamic.TCPConfiguration{
					Routers:           map[string]*dynamic.TCPRouter{},
					Middlewares:       map[string]*dynamic.TCPMiddleware{},
					Services:          map[string]*dynamic.TCPService{},
					ServersTransports: map[string]*dynamic.TCPServersTransport{},
				},
				HTTP: &dynamic.HTTPConfiguration{
					Routers:           map[string]*dynamic.Router{},
					Middlewares:       map[string]*dynamic.Middleware{},
					Services:          map[string]*dynamic.Service{},
					ServersTransports: map[string]*dynamic.ServersTransport{},
				},
				TLS: &dynamic.TLSConfiguration{},
			},
		},
	}

	for _, test := range testCases {
		test := test

		t.Run(test.desc, func(t *testing.T) {
			t.Parallel()

			if test.expected == nil {
				return
			}

			p := Provider{
				IngressClass:              test.ingressClass,
				AllowCrossNamespace:       true,
				AllowExternalNameServices: true,
				AllowEmptyServices:        test.allowEmptyServices,
			}

			clientMock := newClientMock(test.paths...)
			conf := p.loadConfigurationFromCRD(context.Background(), clientMock)
			assert.Equal(t, test.expected, conf)
		})
	}
}

func TestParseServiceProtocol(t *testing.T) {
	testCases := []struct {
		desc          string
		scheme        string
		portName      string
		portNumber    int32
		expected      string
		expectedError bool
	}{
		{
			desc:       "Empty scheme and name",
			scheme:     "",
			portName:   "",
			portNumber: 1000,
			expected:   "http",
		},
		{
			desc:       "h2c scheme and emptyname",
			scheme:     "h2c",
			portName:   "",
			portNumber: 1000,
			expected:   "h2c",
		},
		{
			desc:          "invalid scheme",
			scheme:        "foo",
			portName:      "",
			portNumber:    1000,
			expectedError: true,
		},
		{
			desc:       "Empty scheme and https name",
			scheme:     "",
			portName:   "https-secure",
			portNumber: 1000,
			expected:   "https",
		},
		{
			desc:       "Empty scheme and port number",
			scheme:     "",
			portName:   "",
			portNumber: 443,
			expected:   "https",
		},
		{
			desc:       "https scheme",
			scheme:     "https",
			portName:   "",
			portNumber: 1000,
			expected:   "https",
		},
	}

	for _, test := range testCases {
		test := test

		t.Run(test.desc, func(t *testing.T) {
			t.Parallel()

			protocol, err := parseServiceProtocol(test.scheme, test.portName, test.portNumber)
			if test.expectedError {
				assert.Error(t, err)
			} else {
				assert.Equal(t, test.expected, protocol)
			}
		})
	}
}

func TestGetServicePort(t *testing.T) {
	testCases := []struct {
		desc        string
		svc         *corev1.Service
		port        intstr.IntOrString
		expected    *corev1.ServicePort
		expectError bool
	}{
		{
			desc:        "Basic",
			expectError: true,
		},
		{
			desc: "Matching ports, with no service type",
			svc: &corev1.Service{
				Spec: corev1.ServiceSpec{
					Ports: []corev1.ServicePort{
						{
							Port: 80,
						},
					},
				},
			},
			port: intstr.FromInt(80),
			expected: &corev1.ServicePort{
				Port: 80,
			},
		},
		{
			desc: "Matching ports 0",
			svc: &corev1.Service{
				Spec: corev1.ServiceSpec{
					Ports: []corev1.ServicePort{
						{},
					},
				},
			},
			expectError: true,
		},
		{
			desc: "Matching ports 0 (with external name)",
			svc: &corev1.Service{
				Spec: corev1.ServiceSpec{
					Type: corev1.ServiceTypeExternalName,
					Ports: []corev1.ServicePort{
						{},
					},
				},
			},
			expectError: true,
		},
		{
			desc: "Matching named port",
			svc: &corev1.Service{
				Spec: corev1.ServiceSpec{
					Ports: []corev1.ServicePort{
						{
							Name: "http",
							Port: 80,
						},
					},
				},
			},
			port: intstr.FromString("http"),
			expected: &corev1.ServicePort{
				Name: "http",
				Port: 80,
			},
		},
		{
			desc: "Matching named port (with external name)",
			svc: &corev1.Service{
				Spec: corev1.ServiceSpec{
					Type: corev1.ServiceTypeExternalName,
					Ports: []corev1.ServicePort{
						{
							Name: "http",
							Port: 80,
						},
					},
				},
			},
			port: intstr.FromString("http"),
			expected: &corev1.ServicePort{
				Name: "http",
				Port: 80,
			},
		},
		{
			desc: "Mismatching, only port(Ingress) defined",
			svc: &corev1.Service{
				Spec: corev1.ServiceSpec{},
			},
			port:        intstr.FromInt(80),
			expectError: true,
		},
		{
			desc: "Mismatching, only named port(Ingress) defined",
			svc: &corev1.Service{
				Spec: corev1.ServiceSpec{},
			},
			port:        intstr.FromString("http"),
			expectError: true,
		},
		{
			desc: "Mismatching, only port(Ingress) defined with external name",
			svc: &corev1.Service{
				Spec: corev1.ServiceSpec{
					Type: corev1.ServiceTypeExternalName,
				},
			},
			port: intstr.FromInt(80),
			expected: &corev1.ServicePort{
				Port: 80,
			},
		},
		{
			desc: "Mismatching, only named port(Ingress) defined with external name",
			svc: &corev1.Service{
				Spec: corev1.ServiceSpec{
					Type: corev1.ServiceTypeExternalName,
				},
			},
			port:        intstr.FromString("http"),
			expectError: true,
		},
		{
			desc: "Mismatching, only Service port defined",
			svc: &corev1.Service{
				Spec: corev1.ServiceSpec{
					Ports: []corev1.ServicePort{
						{
							Port: 80,
						},
					},
				},
			},
			expectError: true,
		},
		{
			desc: "Mismatching, only Service port defined with external name",
			svc: &corev1.Service{
				Spec: corev1.ServiceSpec{
					Type: corev1.ServiceTypeExternalName,
					Ports: []corev1.ServicePort{
						{
							Port: 80,
						},
					},
				},
			},
			expectError: true,
		},
		{
			desc: "Two different ports defined",
			svc: &corev1.Service{
				Spec: corev1.ServiceSpec{
					Ports: []corev1.ServicePort{
						{
							Port: 80,
						},
					},
				},
			},
			port:        intstr.FromInt(443),
			expectError: true,
		},
		{
			desc: "Two different named ports defined",
			svc: &corev1.Service{
				Spec: corev1.ServiceSpec{
					Ports: []corev1.ServicePort{
						{
							Name: "foo",
							Port: 80,
						},
					},
				},
			},
			port:        intstr.FromString("bar"),
			expectError: true,
		},
		{
			desc: "Two different ports defined (with external name)",
			svc: &corev1.Service{
				Spec: corev1.ServiceSpec{
					Type: corev1.ServiceTypeExternalName,
					Ports: []corev1.ServicePort{
						{
							Port: 80,
						},
					},
				},
			},
			port: intstr.FromInt(443),
			expected: &corev1.ServicePort{
				Port: 443,
			},
		},
		{
			desc: "Two different named ports defined (with external name)",
			svc: &corev1.Service{
				Spec: corev1.ServiceSpec{
					Type: corev1.ServiceTypeExternalName,
					Ports: []corev1.ServicePort{
						{
							Name: "foo",
							Port: 80,
						},
					},
				},
			},
			port:        intstr.FromString("bar"),
			expectError: true,
		},
	}
	for _, test := range testCases {
		test := test
		t.Run(test.desc, func(t *testing.T) {
			t.Parallel()

			actual, err := getServicePort(test.svc, test.port)
			if test.expectError {
				assert.Error(t, err)
			} else {
				assert.Equal(t, test.expected, actual)
			}
		})
	}
}

func TestCrossNamespace(t *testing.T) {
	testCases := []struct {
		desc                string
		allowCrossNamespace bool
		ingressClass        string
		paths               []string
		expected            *dynamic.Configuration
	}{
		{
			desc: "Empty",
			expected: &dynamic.Configuration{
				UDP: &dynamic.UDPConfiguration{
					Routers:  map[string]*dynamic.UDPRouter{},
					Services: map[string]*dynamic.UDPService{},
				},
				TCP: &dynamic.TCPConfiguration{
					Routers:           map[string]*dynamic.TCPRouter{},
					Middlewares:       map[string]*dynamic.TCPMiddleware{},
					Services:          map[string]*dynamic.TCPService{},
					ServersTransports: map[string]*dynamic.TCPServersTransport{},
				},
				HTTP: &dynamic.HTTPConfiguration{
					ServersTransports: map[string]*dynamic.ServersTransport{},
					Routers:           map[string]*dynamic.Router{},
					Middlewares:       map[string]*dynamic.Middleware{},
					Services:          map[string]*dynamic.Service{},
				},
				TLS: &dynamic.TLSConfiguration{},
			},
		},
		{
			desc:  "HTTP middleware cross namespace disallowed",
			paths: []string{"services.yml", "with_middleware_cross_namespace.yml"},
			expected: &dynamic.Configuration{
				UDP: &dynamic.UDPConfiguration{
					Routers:  map[string]*dynamic.UDPRouter{},
					Services: map[string]*dynamic.UDPService{},
				},
				TCP: &dynamic.TCPConfiguration{
					Routers:           map[string]*dynamic.TCPRouter{},
					Middlewares:       map[string]*dynamic.TCPMiddleware{},
					Services:          map[string]*dynamic.TCPService{},
					ServersTransports: map[string]*dynamic.TCPServersTransport{},
				},
				HTTP: &dynamic.HTTPConfiguration{
					Routers: map[string]*dynamic.Router{
						"default-test-crossnamespace-route-9313b71dbe6a649d5049": {
							EntryPoints: []string{"foo"},
							Service:     "default-test-crossnamespace-route-9313b71dbe6a649d5049",
							Rule:        "Host(`foo.com`) && PathPrefix(`/bir`)",
							Priority:    12,
							Middlewares: []string{"default-test-errorpage"},
						},
					},
					Middlewares: map[string]*dynamic.Middleware{
						"cross-ns-stripprefix": {
							StripPrefix: &dynamic.StripPrefix{
								Prefixes: []string{"/stripit"},
							},
						},
					},
					Services: map[string]*dynamic.Service{
						"default-test-crossnamespace-route-9313b71dbe6a649d5049": {
							LoadBalancer: &dynamic.ServersLoadBalancer{
								Servers: []dynamic.Server{
									{
										URL: "http://10.10.0.1:80",
									},
									{
										URL: "http://10.10.0.2:80",
									},
								},
								PassHostHeader: Bool(true),
								ResponseForwarding: &dynamic.ResponseForwarding{
									FlushInterval: ptypes.Duration(100 * time.Millisecond),
								},
							},
						},
					},
					ServersTransports: map[string]*dynamic.ServersTransport{},
				},
				TLS: &dynamic.TLSConfiguration{},
			},
		},
		{
			desc:                "HTTP middleware cross namespace allowed",
			paths:               []string{"services.yml", "with_middleware_cross_namespace.yml"},
			allowCrossNamespace: true,
			expected: &dynamic.Configuration{
				UDP: &dynamic.UDPConfiguration{
					Routers:  map[string]*dynamic.UDPRouter{},
					Services: map[string]*dynamic.UDPService{},
				},
				TCP: &dynamic.TCPConfiguration{
					Routers:           map[string]*dynamic.TCPRouter{},
					Middlewares:       map[string]*dynamic.TCPMiddleware{},
					Services:          map[string]*dynamic.TCPService{},
					ServersTransports: map[string]*dynamic.TCPServersTransport{},
				},
				HTTP: &dynamic.HTTPConfiguration{
					Routers: map[string]*dynamic.Router{
						"default-test-crossnamespace-route-6b204d94623b3df4370c": {
							EntryPoints: []string{"foo"},
							Service:     "default-test-crossnamespace-route-6b204d94623b3df4370c",
							Rule:        "Host(`foo.com`) && PathPrefix(`/bar`)",
							Priority:    12,
							Middlewares: []string{
								"cross-ns-stripprefix",
							},
						},
						"default-test-crossnamespace-route-9313b71dbe6a649d5049": {
							EntryPoints: []string{"foo"},
							Service:     "default-test-crossnamespace-route-9313b71dbe6a649d5049",
							Rule:        "Host(`foo.com`) && PathPrefix(`/bir`)",
							Priority:    12,
							Middlewares: []string{"default-test-errorpage"},
						},
						"default-test-crossnamespace-route-a1963878aac7331b7950": {
							EntryPoints: []string{"foo"},
							Service:     "default-test-crossnamespace-route-a1963878aac7331b7950",
							Rule:        "Host(`foo.com`) && PathPrefix(`/bur`)",
							Priority:    12,
							Middlewares: []string{"cross-ns-stripprefix@kubernetescrd"},
						},
					},
					Middlewares: map[string]*dynamic.Middleware{
						"cross-ns-stripprefix": {
							StripPrefix: &dynamic.StripPrefix{
								Prefixes: []string{"/stripit"},
							},
						},
						"default-test-errorpage": {
							Errors: &dynamic.ErrorPage{
								Status:  []string{"500-599"},
								Service: "default-test-errorpage-errorpage-service",
								Query:   "/{status}.html",
							},
						},
					},
					Services: map[string]*dynamic.Service{
						"default-test-crossnamespace-route-6b204d94623b3df4370c": {
							LoadBalancer: &dynamic.ServersLoadBalancer{
								Servers: []dynamic.Server{
									{
										URL: "http://10.10.0.1:80",
									},
									{
										URL: "http://10.10.0.2:80",
									},
								},
								PassHostHeader: Bool(true),
								ResponseForwarding: &dynamic.ResponseForwarding{
									FlushInterval: ptypes.Duration(100 * time.Millisecond),
								},
							},
						},
						"default-test-crossnamespace-route-9313b71dbe6a649d5049": {
							LoadBalancer: &dynamic.ServersLoadBalancer{
								Servers: []dynamic.Server{
									{
										URL: "http://10.10.0.1:80",
									},
									{
										URL: "http://10.10.0.2:80",
									},
								},
								PassHostHeader: Bool(true),
								ResponseForwarding: &dynamic.ResponseForwarding{
									FlushInterval: ptypes.Duration(100 * time.Millisecond),
								},
							},
						},
						"default-test-errorpage-errorpage-service": {
							LoadBalancer: &dynamic.ServersLoadBalancer{
								Servers: []dynamic.Server{
									{
										URL: "http://10.10.0.1:80",
									},
									{
										URL: "http://10.10.0.2:80",
									},
								},
								PassHostHeader: Bool(true),
								ResponseForwarding: &dynamic.ResponseForwarding{
									FlushInterval: ptypes.Duration(100 * time.Millisecond),
								},
							},
						},
						"default-test-crossnamespace-route-a1963878aac7331b7950": {
							LoadBalancer: &dynamic.ServersLoadBalancer{
								Servers: []dynamic.Server{
									{
										URL: "http://10.10.0.1:80",
									},
									{
										URL: "http://10.10.0.2:80",
									},
								},
								PassHostHeader: Bool(true),
								ResponseForwarding: &dynamic.ResponseForwarding{
									FlushInterval: ptypes.Duration(100 * time.Millisecond),
								},
							},
						},
					},
					ServersTransports: map[string]*dynamic.ServersTransport{},
				},
				TLS: &dynamic.TLSConfiguration{},
			},
		},
		{
			desc:                "HTTP cross namespace allowed",
			paths:               []string{"services.yml", "with_cross_namespace.yml"},
			allowCrossNamespace: true,
			expected: &dynamic.Configuration{
				UDP: &dynamic.UDPConfiguration{
					Routers:  map[string]*dynamic.UDPRouter{},
					Services: map[string]*dynamic.UDPService{},
				},
				TCP: &dynamic.TCPConfiguration{
					Routers:           map[string]*dynamic.TCPRouter{},
					Middlewares:       map[string]*dynamic.TCPMiddleware{},
					Services:          map[string]*dynamic.TCPService{},
					ServersTransports: map[string]*dynamic.TCPServersTransport{},
				},
				HTTP: &dynamic.HTTPConfiguration{
					Routers: map[string]*dynamic.Router{
						"default-cross-ns-route-6b204d94623b3df4370c": {
							EntryPoints: []string{"foo"},
							Service:     "default-cross-ns-route-6b204d94623b3df4370c",
							Rule:        "Host(`foo.com`) && PathPrefix(`/bar`)",
							Priority:    12,
						},
						"default-cross-ns-route-1bc3efa892379bb93c6e": {
							EntryPoints: []string{"foo"},
							Service:     "default-cross-ns-route-1bc3efa892379bb93c6e",
							Rule:        "Host(`bar.com`) && PathPrefix(`/foo`)",
						},
					},
					Middlewares: map[string]*dynamic.Middleware{},
					Services: map[string]*dynamic.Service{
						"default-cross-ns-route-6b204d94623b3df4370c": {
							Weighted: &dynamic.WeightedRoundRobin{
								Services: []dynamic.WRRService{
									{
										Name:   "cross-ns-whoami-svc-80",
										Weight: func(i int) *int { return &i }(1),
									},
									{
										Name:   "default-tr-svc-wrr1",
										Weight: func(i int) *int { return &i }(1),
									},
									{
										Name:   "cross-ns-tr-svc-wrr2",
										Weight: func(i int) *int { return &i }(1),
									},
									{
										Name:   "default-tr-svc-mirror1",
										Weight: func(i int) *int { return &i }(1),
									},
									{
										Name:   "cross-ns-tr-svc-mirror2",
										Weight: func(i int) *int { return &i }(1),
									},
								},
							},
						},
						"default-cross-ns-route-1bc3efa892379bb93c6e": {
							LoadBalancer: &dynamic.ServersLoadBalancer{
								Servers: []dynamic.Server{
									{
										URL: "http://10.10.0.1:80",
									},
									{
										URL: "http://10.10.0.2:80",
									},
								},
								PassHostHeader: Bool(true),
								ResponseForwarding: &dynamic.ResponseForwarding{
									FlushInterval: ptypes.Duration(100 * time.Millisecond),
								},
								ServersTransport: "foo-test@kubernetescrd",
							},
						},
						"cross-ns-whoami-svc-80": {
							LoadBalancer: &dynamic.ServersLoadBalancer{
								Servers: []dynamic.Server{
									{
										URL: "http://10.10.0.1:80",
									},
									{
										URL: "http://10.10.0.2:80",
									},
								},
								PassHostHeader: Bool(true),
								ResponseForwarding: &dynamic.ResponseForwarding{
									FlushInterval: ptypes.Duration(100 * time.Millisecond),
								},
							},
						},
						"default-tr-svc-wrr1": {
							Weighted: &dynamic.WeightedRoundRobin{
								Services: []dynamic.WRRService{
									{
										Name:   "cross-ns-whoami-svc-80",
										Weight: func(i int) *int { return &i }(1),
									},
								},
							},
						},
						"cross-ns-tr-svc-wrr2": {
							Weighted: &dynamic.WeightedRoundRobin{
								Services: []dynamic.WRRService{
									{
										Name:   "cross-ns-whoami-svc-80",
										Weight: func(i int) *int { return &i }(1),
									},
								},
							},
						},
						"default-tr-svc-mirror1": {
							Mirroring: &dynamic.Mirroring{
								Service: "default-whoami-80",
								Mirrors: []dynamic.MirrorService{
									{
										Name:    "cross-ns-whoami-svc-80",
										Percent: 20,
									},
								},
							},
						},
						"cross-ns-tr-svc-mirror2": {
							Mirroring: &dynamic.Mirroring{
								Service: "cross-ns-whoami-svc-80",
								Mirrors: []dynamic.MirrorService{
									{
										Name:    "cross-ns-whoami-svc-80",
										Percent: 20,
									},
								},
							},
						},
						"default-whoami-80": {
							LoadBalancer: &dynamic.ServersLoadBalancer{
								Servers: []dynamic.Server{
									{
										URL: "http://10.10.0.1:80",
									},
									{
										URL: "http://10.10.0.2:80",
									},
								},
								PassHostHeader: Bool(true),
								ResponseForwarding: &dynamic.ResponseForwarding{
									FlushInterval: ptypes.Duration(100 * time.Millisecond),
								},
							},
						},
					},
					ServersTransports: map[string]*dynamic.ServersTransport{},
				},
				TLS: &dynamic.TLSConfiguration{},
			},
		},
		{
			desc:  "HTTP cross namespace disallowed",
			paths: []string{"services.yml", "with_cross_namespace.yml"},
			expected: &dynamic.Configuration{
				UDP: &dynamic.UDPConfiguration{
					Routers:  map[string]*dynamic.UDPRouter{},
					Services: map[string]*dynamic.UDPService{},
				},
				TCP: &dynamic.TCPConfiguration{
					Routers:           map[string]*dynamic.TCPRouter{},
					Middlewares:       map[string]*dynamic.TCPMiddleware{},
					Services:          map[string]*dynamic.TCPService{},
					ServersTransports: map[string]*dynamic.TCPServersTransport{},
				},
				HTTP: &dynamic.HTTPConfiguration{
					Routers:     map[string]*dynamic.Router{},
					Middlewares: map[string]*dynamic.Middleware{},
					Services: map[string]*dynamic.Service{
						"cross-ns-tr-svc-wrr2": {
							Weighted: &dynamic.WeightedRoundRobin{
								Services: []dynamic.WRRService{
									{
										Name:   "cross-ns-whoami-svc-80",
										Weight: func(i int) *int { return &i }(1),
									},
								},
							},
						},
						"cross-ns-whoami-svc-80": {
							LoadBalancer: &dynamic.ServersLoadBalancer{
								Servers: []dynamic.Server{
									{
										URL: "http://10.10.0.1:80",
									},
									{
										URL: "http://10.10.0.2:80",
									},
								},
								PassHostHeader: Bool(true),
								ResponseForwarding: &dynamic.ResponseForwarding{
									FlushInterval: ptypes.Duration(100 * time.Millisecond),
								},
							},
						},
						"cross-ns-tr-svc-mirror2": {
							Mirroring: &dynamic.Mirroring{
								Service: "cross-ns-whoami-svc-80",
								Mirrors: []dynamic.MirrorService{
									{
										Name:    "cross-ns-whoami-svc-80",
										Percent: 20,
									},
								},
							},
						},
						"default-whoami-80": {
							LoadBalancer: &dynamic.ServersLoadBalancer{
								Servers: []dynamic.Server{
									{
										URL: "http://10.10.0.1:80",
									},
									{
										URL: "http://10.10.0.2:80",
									},
								},
								PassHostHeader: Bool(true),
								ResponseForwarding: &dynamic.ResponseForwarding{
									FlushInterval: ptypes.Duration(100 * time.Millisecond),
								},
							},
						},
					},
					ServersTransports: map[string]*dynamic.ServersTransport{},
				},
				TLS: &dynamic.TLSConfiguration{},
			},
		},
		{
			desc:                "HTTP ServersTransport cross namespace allowed",
			paths:               []string{"services.yml", "with_servers_transport_cross_namespace.yml"},
			allowCrossNamespace: true,
			expected: &dynamic.Configuration{
				UDP: &dynamic.UDPConfiguration{
					Routers:  map[string]*dynamic.UDPRouter{},
					Services: map[string]*dynamic.UDPService{},
				},
				TCP: &dynamic.TCPConfiguration{
					Routers:           map[string]*dynamic.TCPRouter{},
					Middlewares:       map[string]*dynamic.TCPMiddleware{},
					Services:          map[string]*dynamic.TCPService{},
					ServersTransports: map[string]*dynamic.TCPServersTransport{},
				},
				HTTP: &dynamic.HTTPConfiguration{
					Routers: map[string]*dynamic.Router{
						"default-test-route-6b204d94623b3df4370c": {
							EntryPoints: []string{"foo"},
							Service:     "default-test-route-6b204d94623b3df4370c",
							Rule:        "Host(`foo.com`) && PathPrefix(`/bar`)",
							Priority:    12,
						},
					},
					Middlewares: map[string]*dynamic.Middleware{},
					Services: map[string]*dynamic.Service{
						"default-test-route-6b204d94623b3df4370c": {
							LoadBalancer: &dynamic.ServersLoadBalancer{
								Servers: []dynamic.Server{
									{
										URL: "http://10.10.0.1:80",
									},
									{
										URL: "http://10.10.0.2:80",
									},
								},
								PassHostHeader: Bool(true),
								ResponseForwarding: &dynamic.ResponseForwarding{
									FlushInterval: ptypes.Duration(100 * time.Millisecond),
								},
								ServersTransport: "cross-ns-st-cross-ns@kubernetescrd",
							},
						},
					},
					ServersTransports: map[string]*dynamic.ServersTransport{
						"cross-ns-st-cross-ns": {
							ForwardingTimeouts: &dynamic.ForwardingTimeouts{
								DialTimeout:           30000000000,
								ResponseHeaderTimeout: 0,
								IdleConnTimeout:       90000000000,
								ReadIdleTimeout:       0,
								PingTimeout:           15000000000,
							},
							DisableHTTP2: true,
						},
					},
				},
				TLS: &dynamic.TLSConfiguration{},
			},
		},
		{
			desc:  "HTTP ServersTransport cross namespace disallowed",
			paths: []string{"services.yml", "with_servers_transport_cross_namespace.yml"},
			expected: &dynamic.Configuration{
				UDP: &dynamic.UDPConfiguration{
					Routers:  map[string]*dynamic.UDPRouter{},
					Services: map[string]*dynamic.UDPService{},
				},
				TCP: &dynamic.TCPConfiguration{
					Routers:           map[string]*dynamic.TCPRouter{},
					Middlewares:       map[string]*dynamic.TCPMiddleware{},
					Services:          map[string]*dynamic.TCPService{},
					ServersTransports: map[string]*dynamic.TCPServersTransport{},
				},
				HTTP: &dynamic.HTTPConfiguration{
					Routers:     map[string]*dynamic.Router{},
					Middlewares: map[string]*dynamic.Middleware{},
					Services:    map[string]*dynamic.Service{},
					ServersTransports: map[string]*dynamic.ServersTransport{
						"cross-ns-st-cross-ns": {
							ForwardingTimeouts: &dynamic.ForwardingTimeouts{
								DialTimeout:           30000000000,
								ResponseHeaderTimeout: 0,
								IdleConnTimeout:       90000000000,
								ReadIdleTimeout:       0,
								PingTimeout:           15000000000,
							},
							DisableHTTP2: true,
						},
					},
				},
				TLS: &dynamic.TLSConfiguration{},
			},
		},
		{
			desc:                "HTTP TLSOption cross namespace allowed",
			paths:               []string{"services.yml", "with_tls_options_cross_namespace.yml"},
			allowCrossNamespace: true,
			expected: &dynamic.Configuration{
				UDP: &dynamic.UDPConfiguration{
					Routers:  map[string]*dynamic.UDPRouter{},
					Services: map[string]*dynamic.UDPService{},
				},
				TCP: &dynamic.TCPConfiguration{
					Routers:           map[string]*dynamic.TCPRouter{},
					Middlewares:       map[string]*dynamic.TCPMiddleware{},
					Services:          map[string]*dynamic.TCPService{},
					ServersTransports: map[string]*dynamic.TCPServersTransport{},
				},
				HTTP: &dynamic.HTTPConfiguration{
					Routers: map[string]*dynamic.Router{
						"default-test-route-6b204d94623b3df4370c": {
							EntryPoints: []string{"foo"},
							Service:     "default-test-route-6b204d94623b3df4370c",
							Rule:        "Host(`foo.com`) && PathPrefix(`/bar`)",
							Priority:    12,
							TLS: &dynamic.RouterTLSConfig{
								Options: "cross-ns-tls-options-cn",
							},
						},
					},
					Middlewares: map[string]*dynamic.Middleware{},
					Services: map[string]*dynamic.Service{
						"default-test-route-6b204d94623b3df4370c": {
							LoadBalancer: &dynamic.ServersLoadBalancer{
								Servers: []dynamic.Server{
									{
										URL: "http://10.10.0.1:80",
									},
									{
										URL: "http://10.10.0.2:80",
									},
								},
								PassHostHeader: Bool(true),
								ResponseForwarding: &dynamic.ResponseForwarding{
									FlushInterval: ptypes.Duration(100 * time.Millisecond),
								},
							},
						},
					},
					ServersTransports: map[string]*dynamic.ServersTransport{},
				},
				TLS: &dynamic.TLSConfiguration{
					Options: map[string]tls.Options{
						"cross-ns-tls-options-cn": {
							MinVersion:    "VersionTLS12",
							ALPNProtocols: []string{"h2", "http/1.1", "acme-tls/1"},
						},
					},
				},
			},
		},
		{
			desc:                "HTTP TLSOption cross namespace disallowed",
			paths:               []string{"services.yml", "with_tls_options_cross_namespace.yml"},
			allowCrossNamespace: false,
			expected: &dynamic.Configuration{
				UDP: &dynamic.UDPConfiguration{
					Routers:  map[string]*dynamic.UDPRouter{},
					Services: map[string]*dynamic.UDPService{},
				},
				TCP: &dynamic.TCPConfiguration{
					Routers:           map[string]*dynamic.TCPRouter{},
					Middlewares:       map[string]*dynamic.TCPMiddleware{},
					Services:          map[string]*dynamic.TCPService{},
					ServersTransports: map[string]*dynamic.TCPServersTransport{},
				},
				HTTP: &dynamic.HTTPConfiguration{
					Routers:     map[string]*dynamic.Router{},
					Middlewares: map[string]*dynamic.Middleware{},
					Services: map[string]*dynamic.Service{
						"default-test-route-6b204d94623b3df4370c": {
							LoadBalancer: &dynamic.ServersLoadBalancer{
								Servers: []dynamic.Server{
									{
										URL: "http://10.10.0.1:80",
									},
									{
										URL: "http://10.10.0.2:80",
									},
								},
								PassHostHeader: Bool(true),
								ResponseForwarding: &dynamic.ResponseForwarding{
									FlushInterval: ptypes.Duration(100 * time.Millisecond),
								},
							},
						},
					},
					ServersTransports: map[string]*dynamic.ServersTransport{},
				},
				TLS: &dynamic.TLSConfiguration{
					Options: map[string]tls.Options{
						"cross-ns-tls-options-cn": {
							MinVersion:    "VersionTLS12",
							ALPNProtocols: []string{"h2", "http/1.1", "acme-tls/1"},
						},
					},
				},
			},
		},
		{
			desc:  "TCP middleware cross namespace disallowed",
			paths: []string{"tcp/services.yml", "tcp/with_middleware_with_cross_namespace.yml"},
			expected: &dynamic.Configuration{
				UDP: &dynamic.UDPConfiguration{
					Routers:  map[string]*dynamic.UDPRouter{},
					Services: map[string]*dynamic.UDPService{},
				},
				TCP: &dynamic.TCPConfiguration{
					Routers: map[string]*dynamic.TCPRouter{
						"default-test.route-fdd3e9338e47a45efefc": {
							EntryPoints: []string{"foo"},
							Service:     "default-test.route-fdd3e9338e47a45efefc",
							Middlewares: []string{"default-ipallowlist"},
							Rule:        "HostSNI(`foo.com`)",
						},
					},
					Middlewares: map[string]*dynamic.TCPMiddleware{
						"default-ipallowlist": {
							IPAllowList: &dynamic.TCPIPAllowList{
								SourceRange: []string{"127.0.0.1/32"},
							},
						},
						"cross-ns-ipallowlist": {
							IPAllowList: &dynamic.TCPIPAllowList{
								SourceRange: []string{"127.0.0.1/32"},
							},
						},
					},
					Services: map[string]*dynamic.TCPService{
						"default-test.route-fdd3e9338e47a45efefc": {
							LoadBalancer: &dynamic.TCPServersLoadBalancer{
								Servers: []dynamic.TCPServer{
									{
										Address: "10.10.0.1:8000",
									},
									{
										Address: "10.10.0.2:8000",
									},
								},
							},
						},
					},
					ServersTransports: map[string]*dynamic.TCPServersTransport{},
				},
				HTTP: &dynamic.HTTPConfiguration{
					Routers:           map[string]*dynamic.Router{},
					Middlewares:       map[string]*dynamic.Middleware{},
					Services:          map[string]*dynamic.Service{},
					ServersTransports: map[string]*dynamic.ServersTransport{},
				},
				TLS: &dynamic.TLSConfiguration{},
			},
		},
		{
			desc:                "TCP middleware cross namespace allowed",
			paths:               []string{"tcp/services.yml", "tcp/with_middleware_with_cross_namespace.yml"},
			allowCrossNamespace: true,
			expected: &dynamic.Configuration{
				UDP: &dynamic.UDPConfiguration{
					Routers:  map[string]*dynamic.UDPRouter{},
					Services: map[string]*dynamic.UDPService{},
				},
				TCP: &dynamic.TCPConfiguration{
					Routers: map[string]*dynamic.TCPRouter{
						"default-test.route-fdd3e9338e47a45efefc": {
							EntryPoints: []string{"foo"},
							Service:     "default-test.route-fdd3e9338e47a45efefc",
							Middlewares: []string{"default-ipallowlist"},
							Rule:        "HostSNI(`foo.com`)",
						},
						"default-test.route-f44ce589164e656d231c": {
							EntryPoints: []string{"foo"},
							Service:     "default-test.route-f44ce589164e656d231c",
							Middlewares: []string{"cross-ns-ipallowlist"},
							Rule:        "HostSNI(`bar.com`)",
						},
					},
					Middlewares: map[string]*dynamic.TCPMiddleware{
						"default-ipallowlist": {
							IPAllowList: &dynamic.TCPIPAllowList{
								SourceRange: []string{"127.0.0.1/32"},
							},
						},
						"cross-ns-ipallowlist": {
							IPAllowList: &dynamic.TCPIPAllowList{
								SourceRange: []string{"127.0.0.1/32"},
							},
						},
					},
					Services: map[string]*dynamic.TCPService{
						"default-test.route-f44ce589164e656d231c": {
							LoadBalancer: &dynamic.TCPServersLoadBalancer{
								Servers: []dynamic.TCPServer{
									{
										Address: "10.10.0.1:8000",
									},
									{
										Address: "10.10.0.2:8000",
									},
								},
							},
						},
						"default-test.route-fdd3e9338e47a45efefc": {
							LoadBalancer: &dynamic.TCPServersLoadBalancer{
								Servers: []dynamic.TCPServer{
									{
										Address: "10.10.0.1:8000",
									},
									{
										Address: "10.10.0.2:8000",
									},
								},
							},
						},
					},
					ServersTransports: map[string]*dynamic.TCPServersTransport{},
				},
				HTTP: &dynamic.HTTPConfiguration{
					Routers:           map[string]*dynamic.Router{},
					Middlewares:       map[string]*dynamic.Middleware{},
					Services:          map[string]*dynamic.Service{},
					ServersTransports: map[string]*dynamic.ServersTransport{},
				},
				TLS: &dynamic.TLSConfiguration{},
			},
		},
		{
			desc:                "TCP cross namespace allowed",
			paths:               []string{"tcp/services.yml", "tcp/with_cross_namespace.yml"},
			allowCrossNamespace: true,
			expected: &dynamic.Configuration{
				UDP: &dynamic.UDPConfiguration{
					Routers:  map[string]*dynamic.UDPRouter{},
					Services: map[string]*dynamic.UDPService{},
				},
				HTTP: &dynamic.HTTPConfiguration{
					Routers:           map[string]*dynamic.Router{},
					Middlewares:       map[string]*dynamic.Middleware{},
					Services:          map[string]*dynamic.Service{},
					ServersTransports: map[string]*dynamic.ServersTransport{},
				},
				TCP: &dynamic.TCPConfiguration{
					Routers: map[string]*dynamic.TCPRouter{
						"default-test.route-fdd3e9338e47a45efefc": {
							EntryPoints: []string{"foo"},
							Service:     "default-test.route-fdd3e9338e47a45efefc",
							Rule:        "HostSNI(`foo.com`)",
						},
					},
					Middlewares: map[string]*dynamic.TCPMiddleware{},
					Services: map[string]*dynamic.TCPService{
						"default-test.route-fdd3e9338e47a45efefc": {
							LoadBalancer: &dynamic.TCPServersLoadBalancer{
								Servers: []dynamic.TCPServer{
									{
										Address: "10.10.0.1:8000",
									},
									{
										Address: "10.10.0.2:8000",
									},
								},
							},
						},
					},
					ServersTransports: map[string]*dynamic.TCPServersTransport{},
				},
				TLS: &dynamic.TLSConfiguration{},
			},
		},
		{
			desc:  "TCP cross namespace disallowed",
			paths: []string{"tcp/services.yml", "tcp/with_cross_namespace.yml"},
			expected: &dynamic.Configuration{
				UDP: &dynamic.UDPConfiguration{
					Routers:  map[string]*dynamic.UDPRouter{},
					Services: map[string]*dynamic.UDPService{},
				},
				TCP: &dynamic.TCPConfiguration{
					// The router that references the invalid service will be discarded.
					Routers: map[string]*dynamic.TCPRouter{
						"default-test.route-fdd3e9338e47a45efefc": {
							EntryPoints: []string{"foo"},
							Service:     "default-test.route-fdd3e9338e47a45efefc",
							Rule:        "HostSNI(`foo.com`)",
						},
					},
					Middlewares:       map[string]*dynamic.TCPMiddleware{},
					Services:          map[string]*dynamic.TCPService{},
					ServersTransports: map[string]*dynamic.TCPServersTransport{},
				},
				HTTP: &dynamic.HTTPConfiguration{
					Routers:           map[string]*dynamic.Router{},
					Middlewares:       map[string]*dynamic.Middleware{},
					Services:          map[string]*dynamic.Service{},
					ServersTransports: map[string]*dynamic.ServersTransport{},
				},
				TLS: &dynamic.TLSConfiguration{},
			},
		},
		{
			desc:                "TCP ServersTransport cross namespace allowed",
			paths:               []string{"tcp/services.yml", "tcp/with_servers_transport_cross_namespace.yml"},
			allowCrossNamespace: true,
			expected: &dynamic.Configuration{
				UDP: &dynamic.UDPConfiguration{
					Routers:  map[string]*dynamic.UDPRouter{},
					Services: map[string]*dynamic.UDPService{},
				},
				TCP: &dynamic.TCPConfiguration{
					Routers: map[string]*dynamic.TCPRouter{
						"default-test.route-fdd3e9338e47a45efefc": {
							EntryPoints: []string{"foo"},
							Service:     "default-test.route-fdd3e9338e47a45efefc",
							Rule:        "HostSNI(`foo.com`)",
							Priority:    12,
						},
					},
					Middlewares: map[string]*dynamic.TCPMiddleware{},
					Services: map[string]*dynamic.TCPService{
						"default-test.route-fdd3e9338e47a45efefc": {
							LoadBalancer: &dynamic.TCPServersLoadBalancer{
								Servers: []dynamic.TCPServer{
									{
										Address: "10.10.0.1:8000",
									},
									{
										Address: "10.10.0.2:8000",
									},
								},
								ServersTransport: "cross-ns-st-cross-ns@kubernetescrd",
							},
						},
					},
					ServersTransports: map[string]*dynamic.TCPServersTransport{
						"cross-ns-st-cross-ns": {
							DialTimeout:      ptypes.Duration(30 * time.Second),
							DialKeepAlive:    0,
							TerminationDelay: ptypes.Duration(100 * time.Millisecond),
						},
					},
				},
				HTTP: &dynamic.HTTPConfiguration{
					Routers:           map[string]*dynamic.Router{},
					Middlewares:       map[string]*dynamic.Middleware{},
					Services:          map[string]*dynamic.Service{},
					ServersTransports: map[string]*dynamic.ServersTransport{},
				},
				TLS: &dynamic.TLSConfiguration{},
			},
		},
		{
			desc:  "TCP ServersTransport cross namespace disallowed",
			paths: []string{"tcp/services.yml", "tcp/with_servers_transport_cross_namespace.yml"},
			expected: &dynamic.Configuration{
				UDP: &dynamic.UDPConfiguration{
					Routers:  map[string]*dynamic.UDPRouter{},
					Services: map[string]*dynamic.UDPService{},
				},
				TCP: &dynamic.TCPConfiguration{
					// The router that references the invalid service will be discarded.
					Routers: map[string]*dynamic.TCPRouter{
						"default-test.route-fdd3e9338e47a45efefc": {
							EntryPoints: []string{"foo"},
							Service:     "default-test.route-fdd3e9338e47a45efefc",
							Rule:        "HostSNI(`foo.com`)",
							Priority:    12,
						},
					},
					Middlewares: map[string]*dynamic.TCPMiddleware{},
					Services:    map[string]*dynamic.TCPService{},
					ServersTransports: map[string]*dynamic.TCPServersTransport{
						"cross-ns-st-cross-ns": {
							DialTimeout:      30000000000,
							DialKeepAlive:    0,
							TerminationDelay: ptypes.Duration(100 * time.Millisecond),
						},
					},
				},
				HTTP: &dynamic.HTTPConfiguration{
					Routers:           map[string]*dynamic.Router{},
					Middlewares:       map[string]*dynamic.Middleware{},
					Services:          map[string]*dynamic.Service{},
					ServersTransports: map[string]*dynamic.ServersTransport{},
				},
				TLS: &dynamic.TLSConfiguration{},
			},
		},
		{
			desc:                "TCP TLSOption cross namespace allowed",
			paths:               []string{"tcp/services.yml", "tcp/with_tls_options_cross_namespace.yml"},
			allowCrossNamespace: true,
			expected: &dynamic.Configuration{
				UDP: &dynamic.UDPConfiguration{
					Routers:  map[string]*dynamic.UDPRouter{},
					Services: map[string]*dynamic.UDPService{},
				},
				HTTP: &dynamic.HTTPConfiguration{
					Routers:           map[string]*dynamic.Router{},
					Middlewares:       map[string]*dynamic.Middleware{},
					Services:          map[string]*dynamic.Service{},
					ServersTransports: map[string]*dynamic.ServersTransport{},
				},
				TCP: &dynamic.TCPConfiguration{
					Routers: map[string]*dynamic.TCPRouter{
						"default-test.route-fdd3e9338e47a45efefc": {
							EntryPoints: []string{"foo"},
							Service:     "default-test.route-fdd3e9338e47a45efefc",
							Rule:        "HostSNI(`foo.com`)",
							TLS: &dynamic.RouterTCPTLSConfig{
								Options: "cross-ns-tls-options-cn",
							},
						},
					},
					Middlewares: map[string]*dynamic.TCPMiddleware{},
					Services: map[string]*dynamic.TCPService{
						"default-test.route-fdd3e9338e47a45efefc": {
							LoadBalancer: &dynamic.TCPServersLoadBalancer{
								Servers: []dynamic.TCPServer{
									{
										Address: "10.10.0.1:8000",
									},
									{
										Address: "10.10.0.2:8000",
									},
								},
							},
						},
					},
					ServersTransports: map[string]*dynamic.TCPServersTransport{},
				},
				TLS: &dynamic.TLSConfiguration{
					Options: map[string]tls.Options{
						"cross-ns-tls-options-cn": {
							MinVersion:    "VersionTLS12",
							ALPNProtocols: []string{"h2", "http/1.1", "acme-tls/1"},
						},
					},
				},
			},
		},
		{
			desc:                "TCP TLSOption cross namespace disallowed",
			paths:               []string{"tcp/services.yml", "tcp/with_tls_options_cross_namespace.yml"},
			allowCrossNamespace: false,
			expected: &dynamic.Configuration{
				UDP: &dynamic.UDPConfiguration{
					Routers:  map[string]*dynamic.UDPRouter{},
					Services: map[string]*dynamic.UDPService{},
				},
				HTTP: &dynamic.HTTPConfiguration{
					Routers:           map[string]*dynamic.Router{},
					Middlewares:       map[string]*dynamic.Middleware{},
					Services:          map[string]*dynamic.Service{},
					ServersTransports: map[string]*dynamic.ServersTransport{},
				},
				TCP: &dynamic.TCPConfiguration{
					Routers:     map[string]*dynamic.TCPRouter{},
					Middlewares: map[string]*dynamic.TCPMiddleware{},
					Services: map[string]*dynamic.TCPService{
						"default-test.route-fdd3e9338e47a45efefc": {
							LoadBalancer: &dynamic.TCPServersLoadBalancer{
								Servers: []dynamic.TCPServer{
									{
										Address: "10.10.0.1:8000",
									},
									{
										Address: "10.10.0.2:8000",
									},
								},
							},
						},
					},
					ServersTransports: map[string]*dynamic.TCPServersTransport{},
				},
				TLS: &dynamic.TLSConfiguration{
					Options: map[string]tls.Options{
						"cross-ns-tls-options-cn": {
							MinVersion:    "VersionTLS12",
							ALPNProtocols: []string{"h2", "http/1.1", "acme-tls/1"},
						},
					},
				},
			},
		},
		{
			desc:                "UDP cross namespace allowed",
			paths:               []string{"udp/services.yml", "udp/with_cross_namespace.yml"},
			allowCrossNamespace: true,
			expected: &dynamic.Configuration{
				UDP: &dynamic.UDPConfiguration{
					Routers: map[string]*dynamic.UDPRouter{
						"default-test.route-0": {
							EntryPoints: []string{"foo"},
							Service:     "default-test.route-0",
						},
					},
					Services: map[string]*dynamic.UDPService{
						"default-test.route-0": {
							LoadBalancer: &dynamic.UDPServersLoadBalancer{
								Servers: []dynamic.UDPServer{
									{
										Address: "10.10.0.1:8000",
									},
									{
										Address: "10.10.0.2:8000",
									},
								},
							},
						},
					},
				},
				HTTP: &dynamic.HTTPConfiguration{
					Routers:           map[string]*dynamic.Router{},
					Middlewares:       map[string]*dynamic.Middleware{},
					Services:          map[string]*dynamic.Service{},
					ServersTransports: map[string]*dynamic.ServersTransport{},
				},
				TCP: &dynamic.TCPConfiguration{
					Routers:           map[string]*dynamic.TCPRouter{},
					Middlewares:       map[string]*dynamic.TCPMiddleware{},
					Services:          map[string]*dynamic.TCPService{},
					ServersTransports: map[string]*dynamic.TCPServersTransport{},
				},
				TLS: &dynamic.TLSConfiguration{},
			},
		},
		{
			desc:  "UDP cross namespace disallowed",
			paths: []string{"udp/services.yml", "udp/with_cross_namespace.yml"},
			expected: &dynamic.Configuration{
				UDP: &dynamic.UDPConfiguration{
					// The router that references the invalid service will be discarded.
					Routers: map[string]*dynamic.UDPRouter{
						"default-test.route-0": {
							EntryPoints: []string{"foo"},
							Service:     "default-test.route-0",
						},
					},
					Services: map[string]*dynamic.UDPService{},
				},
				TCP: &dynamic.TCPConfiguration{
					Routers:           map[string]*dynamic.TCPRouter{},
					Middlewares:       map[string]*dynamic.TCPMiddleware{},
					Services:          map[string]*dynamic.TCPService{},
					ServersTransports: map[string]*dynamic.TCPServersTransport{},
				},
				HTTP: &dynamic.HTTPConfiguration{
					Routers:           map[string]*dynamic.Router{},
					Middlewares:       map[string]*dynamic.Middleware{},
					Services:          map[string]*dynamic.Service{},
					ServersTransports: map[string]*dynamic.ServersTransport{},
				},
				TLS: &dynamic.TLSConfiguration{},
			},
		},
	}

	for _, test := range testCases {
		test := test

		t.Run(test.desc, func(t *testing.T) {
			t.Parallel()

			var k8sObjects []runtime.Object
			var crdObjects []runtime.Object
			for _, path := range test.paths {
				yamlContent, err := os.ReadFile(filepath.FromSlash("./fixtures/" + path))
				if err != nil {
					panic(err)
				}

				objects := k8s.MustParseYaml(yamlContent)
				for _, obj := range objects {
					switch o := obj.(type) {
					case *corev1.Service, *corev1.Endpoints, *corev1.Secret:
						k8sObjects = append(k8sObjects, o)
					case *v1alpha1.IngressRoute:
						crdObjects = append(crdObjects, o)
					case *v1alpha1.IngressRouteTCP:
						crdObjects = append(crdObjects, o)
					case *v1alpha1.IngressRouteUDP:
						crdObjects = append(crdObjects, o)
					case *v1alpha1.Middleware:
						crdObjects = append(crdObjects, o)
					case *v1alpha1.MiddlewareTCP:
						crdObjects = append(crdObjects, o)
					case *v1alpha1.TraefikService:
						crdObjects = append(crdObjects, o)
					case *v1alpha1.TLSOption:
						crdObjects = append(crdObjects, o)
					case *v1alpha1.TLSStore:
						crdObjects = append(crdObjects, o)
					case *v1alpha1.ServersTransport:
						crdObjects = append(crdObjects, o)
					case *v1alpha1.ServersTransportTCP:
						crdObjects = append(crdObjects, o)
					default:
					}
				}
			}

			kubeClient := kubefake.NewSimpleClientset(k8sObjects...)
			crdClient := crdfake.NewSimpleClientset(crdObjects...)

			client := newClientImpl(kubeClient, crdClient)

			stopCh := make(chan struct{})

			eventCh, err := client.WatchAll([]string{"default", "cross-ns"}, stopCh)
			require.NoError(t, err)

			if k8sObjects != nil || crdObjects != nil {
				// just wait for the first event
				<-eventCh
			}

			p := Provider{AllowCrossNamespace: test.allowCrossNamespace}

			conf := p.loadConfigurationFromCRD(context.Background(), client)
			assert.Equal(t, test.expected, conf)
		})
	}
}

func TestExternalNameService(t *testing.T) {
	testCases := []struct {
		desc                     string
		allowExternalNameService bool
		ingressClass             string
		paths                    []string
		expected                 *dynamic.Configuration
	}{
		{
			desc: "Empty",
			expected: &dynamic.Configuration{
				UDP: &dynamic.UDPConfiguration{
					Routers:  map[string]*dynamic.UDPRouter{},
					Services: map[string]*dynamic.UDPService{},
				},
				TCP: &dynamic.TCPConfiguration{
					Routers:           map[string]*dynamic.TCPRouter{},
					Middlewares:       map[string]*dynamic.TCPMiddleware{},
					Services:          map[string]*dynamic.TCPService{},
					ServersTransports: map[string]*dynamic.TCPServersTransport{},
				},
				HTTP: &dynamic.HTTPConfiguration{
					ServersTransports: map[string]*dynamic.ServersTransport{},
					Routers:           map[string]*dynamic.Router{},
					Middlewares:       map[string]*dynamic.Middleware{},
					Services:          map[string]*dynamic.Service{},
				},
				TLS: &dynamic.TLSConfiguration{},
			},
		},
		{
			desc:                     "HTTP ExternalName services allowed",
			paths:                    []string{"services.yml", "with_externalname_with_http.yml"},
			allowExternalNameService: true,
			expected: &dynamic.Configuration{
				UDP: &dynamic.UDPConfiguration{
					Routers:  map[string]*dynamic.UDPRouter{},
					Services: map[string]*dynamic.UDPService{},
				},
				TCP: &dynamic.TCPConfiguration{
					Routers:           map[string]*dynamic.TCPRouter{},
					Middlewares:       map[string]*dynamic.TCPMiddleware{},
					Services:          map[string]*dynamic.TCPService{},
					ServersTransports: map[string]*dynamic.TCPServersTransport{},
				},
				HTTP: &dynamic.HTTPConfiguration{
					ServersTransports: map[string]*dynamic.ServersTransport{},
					Routers: map[string]*dynamic.Router{
						"default-test-route-6f97418635c7e18853da": {
							EntryPoints: []string{"foo"},
							Service:     "default-test-route-6f97418635c7e18853da",
							Rule:        "Host(`foo.com`)",
							Priority:    0,
						},
					},
					Middlewares: map[string]*dynamic.Middleware{},
					Services: map[string]*dynamic.Service{
						"default-test-route-6f97418635c7e18853da": {
							LoadBalancer: &dynamic.ServersLoadBalancer{
								Servers: []dynamic.Server{
									{
										URL: "http://external.domain:80",
									},
								},
								PassHostHeader: Bool(true),
								ResponseForwarding: &dynamic.ResponseForwarding{
									FlushInterval: ptypes.Duration(100 * time.Millisecond),
								},
							},
						},
					},
				},
				TLS: &dynamic.TLSConfiguration{},
			},
		},
		{
			desc:  "HTTP Externalname services disallowed",
			paths: []string{"services.yml", "with_externalname_with_http.yml"},
			expected: &dynamic.Configuration{
				UDP: &dynamic.UDPConfiguration{
					Routers:  map[string]*dynamic.UDPRouter{},
					Services: map[string]*dynamic.UDPService{},
				},
				TCP: &dynamic.TCPConfiguration{
					Routers:           map[string]*dynamic.TCPRouter{},
					Middlewares:       map[string]*dynamic.TCPMiddleware{},
					Services:          map[string]*dynamic.TCPService{},
					ServersTransports: map[string]*dynamic.TCPServersTransport{},
				},
				HTTP: &dynamic.HTTPConfiguration{
					ServersTransports: map[string]*dynamic.ServersTransport{},
					Routers:           map[string]*dynamic.Router{},
					Middlewares:       map[string]*dynamic.Middleware{},
					Services:          map[string]*dynamic.Service{},
				},
				TLS: &dynamic.TLSConfiguration{},
			},
		},
		{
			desc:                     "TCP ExternalName services allowed",
			paths:                    []string{"tcp/services.yml", "tcp/with_externalname_with_port.yml"},
			allowExternalNameService: true,
			expected: &dynamic.Configuration{
				UDP: &dynamic.UDPConfiguration{
					Routers:  map[string]*dynamic.UDPRouter{},
					Services: map[string]*dynamic.UDPService{},
				},
				HTTP: &dynamic.HTTPConfiguration{
					ServersTransports: map[string]*dynamic.ServersTransport{},
					Routers:           map[string]*dynamic.Router{},
					Middlewares:       map[string]*dynamic.Middleware{},
					Services:          map[string]*dynamic.Service{},
				},
				TCP: &dynamic.TCPConfiguration{
					Routers: map[string]*dynamic.TCPRouter{
						"default-test.route-fdd3e9338e47a45efefc": {
							EntryPoints: []string{"foo"},
							Service:     "default-test.route-fdd3e9338e47a45efefc",
							Rule:        "HostSNI(`foo.com`)",
						},
					},
					Middlewares: map[string]*dynamic.TCPMiddleware{},
					Services: map[string]*dynamic.TCPService{
						"default-test.route-fdd3e9338e47a45efefc": {
							LoadBalancer: &dynamic.TCPServersLoadBalancer{
								Servers: []dynamic.TCPServer{
									{
										Address: "external.domain:80",
										Port:    "",
									},
								},
							},
						},
					},
					ServersTransports: map[string]*dynamic.TCPServersTransport{},
				},
				TLS: &dynamic.TLSConfiguration{},
			},
		},
		{
			desc:  "TCP ExternalName services disallowed",
			paths: []string{"tcp/services.yml", "tcp/with_externalname_with_port.yml"},
			expected: &dynamic.Configuration{
				UDP: &dynamic.UDPConfiguration{
					Routers:  map[string]*dynamic.UDPRouter{},
					Services: map[string]*dynamic.UDPService{},
				},
				TCP: &dynamic.TCPConfiguration{
					// The router that references the invalid service will be discarded.
					Routers: map[string]*dynamic.TCPRouter{
						"default-test.route-fdd3e9338e47a45efefc": {
							EntryPoints: []string{"foo"},
							Service:     "default-test.route-fdd3e9338e47a45efefc",
							Rule:        "HostSNI(`foo.com`)",
						},
					},
					Middlewares:       map[string]*dynamic.TCPMiddleware{},
					Services:          map[string]*dynamic.TCPService{},
					ServersTransports: map[string]*dynamic.TCPServersTransport{},
				},
				HTTP: &dynamic.HTTPConfiguration{
					ServersTransports: map[string]*dynamic.ServersTransport{},
					Routers:           map[string]*dynamic.Router{},
					Middlewares:       map[string]*dynamic.Middleware{},
					Services:          map[string]*dynamic.Service{},
				},
				TLS: &dynamic.TLSConfiguration{},
			},
		},
		{
			desc:                     "UDP ExternalName services allowed",
			paths:                    []string{"udp/services.yml", "udp/with_externalname_service.yml"},
			allowExternalNameService: true,
			expected: &dynamic.Configuration{
				UDP: &dynamic.UDPConfiguration{
					Routers: map[string]*dynamic.UDPRouter{
						"default-test.route-0": {
							EntryPoints: []string{"foo"},
							Service:     "default-test.route-0",
						},
					},
					Services: map[string]*dynamic.UDPService{
						"default-test.route-0": {
							LoadBalancer: &dynamic.UDPServersLoadBalancer{
								Servers: []dynamic.UDPServer{
									{
										Address: "external.domain:80",
										Port:    "",
									},
								},
							},
						},
					},
				},
				HTTP: &dynamic.HTTPConfiguration{
					ServersTransports: map[string]*dynamic.ServersTransport{},
					Routers:           map[string]*dynamic.Router{},
					Middlewares:       map[string]*dynamic.Middleware{},
					Services:          map[string]*dynamic.Service{},
				},
				TCP: &dynamic.TCPConfiguration{
					Routers:           map[string]*dynamic.TCPRouter{},
					Middlewares:       map[string]*dynamic.TCPMiddleware{},
					Services:          map[string]*dynamic.TCPService{},
					ServersTransports: map[string]*dynamic.TCPServersTransport{},
				},
				TLS: &dynamic.TLSConfiguration{},
			},
		},
		{
			desc:  "UDP ExternalName service disallowed",
			paths: []string{"udp/services.yml", "udp/with_externalname_service.yml"},
			expected: &dynamic.Configuration{
				UDP: &dynamic.UDPConfiguration{
					// The router that references the invalid service will be discarded.
					Routers: map[string]*dynamic.UDPRouter{
						"default-test.route-0": {
							EntryPoints: []string{"foo"},
							Service:     "default-test.route-0",
						},
					},
					Services: map[string]*dynamic.UDPService{},
				},
				TCP: &dynamic.TCPConfiguration{
					Routers:           map[string]*dynamic.TCPRouter{},
					Middlewares:       map[string]*dynamic.TCPMiddleware{},
					Services:          map[string]*dynamic.TCPService{},
					ServersTransports: map[string]*dynamic.TCPServersTransport{},
				},
				HTTP: &dynamic.HTTPConfiguration{
					ServersTransports: map[string]*dynamic.ServersTransport{},
					Routers:           map[string]*dynamic.Router{},
					Middlewares:       map[string]*dynamic.Middleware{},
					Services:          map[string]*dynamic.Service{},
				},
				TLS: &dynamic.TLSConfiguration{},
			},
		},
	}

	for _, test := range testCases {
		test := test

		t.Run(test.desc, func(t *testing.T) {
			t.Parallel()

			var k8sObjects []runtime.Object
			var crdObjects []runtime.Object
			for _, path := range test.paths {
				yamlContent, err := os.ReadFile(filepath.FromSlash("./fixtures/" + path))
				if err != nil {
					panic(err)
				}

				objects := k8s.MustParseYaml(yamlContent)
				for _, obj := range objects {
					switch o := obj.(type) {
					case *corev1.Service, *corev1.Endpoints, *corev1.Secret:
						k8sObjects = append(k8sObjects, o)
					case *v1alpha1.IngressRoute:
						crdObjects = append(crdObjects, o)
					case *v1alpha1.IngressRouteTCP:
						crdObjects = append(crdObjects, o)
					case *v1alpha1.IngressRouteUDP:
						crdObjects = append(crdObjects, o)
					case *v1alpha1.Middleware:
						crdObjects = append(crdObjects, o)
					case *v1alpha1.TraefikService:
						crdObjects = append(crdObjects, o)
					case *v1alpha1.TLSOption:
						crdObjects = append(crdObjects, o)
					case *v1alpha1.TLSStore:
						crdObjects = append(crdObjects, o)
					default:
					}
				}
			}

			kubeClient := kubefake.NewSimpleClientset(k8sObjects...)
			crdClient := crdfake.NewSimpleClientset(crdObjects...)

			client := newClientImpl(kubeClient, crdClient)

			stopCh := make(chan struct{})

			eventCh, err := client.WatchAll([]string{"default", "cross-ns"}, stopCh)
			require.NoError(t, err)

			if k8sObjects != nil || crdObjects != nil {
				// just wait for the first event
				<-eventCh
			}

			p := Provider{AllowExternalNameServices: test.allowExternalNameService}

			conf := p.loadConfigurationFromCRD(context.Background(), client)
			assert.Equal(t, test.expected, conf)
		})
	}
}

func TestNativeLB(t *testing.T) {
	testCases := []struct {
		desc         string
		ingressClass string
		paths        []string
		expected     *dynamic.Configuration
	}{
		{
			desc: "Empty",
			expected: &dynamic.Configuration{
				UDP: &dynamic.UDPConfiguration{
					Routers:  map[string]*dynamic.UDPRouter{},
					Services: map[string]*dynamic.UDPService{},
				},
				TCP: &dynamic.TCPConfiguration{
					Routers:     map[string]*dynamic.TCPRouter{},
					Middlewares: map[string]*dynamic.TCPMiddleware{},
					Services:    map[string]*dynamic.TCPService{},
				},
				HTTP: &dynamic.HTTPConfiguration{
					ServersTransports: map[string]*dynamic.ServersTransport{},
					Routers:           map[string]*dynamic.Router{},
					Middlewares:       map[string]*dynamic.Middleware{},
					Services:          map[string]*dynamic.Service{},
				},
				TLS: &dynamic.TLSConfiguration{},
			},
		},
		{
			desc:  "HTTP with native Service LB",
			paths: []string{"services.yml", "with_native_service_lb.yml"},
			expected: &dynamic.Configuration{
				UDP: &dynamic.UDPConfiguration{
					Routers:  map[string]*dynamic.UDPRouter{},
					Services: map[string]*dynamic.UDPService{},
				},
				TCP: &dynamic.TCPConfiguration{
					Routers:     map[string]*dynamic.TCPRouter{},
					Middlewares: map[string]*dynamic.TCPMiddleware{},
					Services:    map[string]*dynamic.TCPService{},
				},
				HTTP: &dynamic.HTTPConfiguration{
					ServersTransports: map[string]*dynamic.ServersTransport{},
					Routers: map[string]*dynamic.Router{
						"default-test-route-6f97418635c7e18853da": {
							EntryPoints: []string{"foo"},
							Service:     "default-test-route-6f97418635c7e18853da",
							Rule:        "Host(`foo.com`)",
							Priority:    0,
						},
					},
					Middlewares: map[string]*dynamic.Middleware{},
					Services: map[string]*dynamic.Service{
						"default-test-route-6f97418635c7e18853da": {
							LoadBalancer: &dynamic.ServersLoadBalancer{
								Servers: []dynamic.Server{
									{
										URL: "http://10.10.0.1:80",
									},
								},
								PassHostHeader: Bool(true),
							},
						},
					},
				},
				TLS: &dynamic.TLSConfiguration{},
			},
		},
		{
			desc:  "TCP with native Service LB",
			paths: []string{"tcp/services.yml", "tcp/with_native_service_lb.yml"},
			expected: &dynamic.Configuration{
				UDP: &dynamic.UDPConfiguration{
					Routers:  map[string]*dynamic.UDPRouter{},
					Services: map[string]*dynamic.UDPService{},
				},
				HTTP: &dynamic.HTTPConfiguration{
					ServersTransports: map[string]*dynamic.ServersTransport{},
					Routers:           map[string]*dynamic.Router{},
					Middlewares:       map[string]*dynamic.Middleware{},
					Services:          map[string]*dynamic.Service{},
				},
				TCP: &dynamic.TCPConfiguration{
					Routers: map[string]*dynamic.TCPRouter{
						"default-test.route-fdd3e9338e47a45efefc": {
							EntryPoints: []string{"foo"},
							Service:     "default-test.route-fdd3e9338e47a45efefc",
							Rule:        "HostSNI(`foo.com`)",
						},
					},
					Middlewares: map[string]*dynamic.TCPMiddleware{},
					Services: map[string]*dynamic.TCPService{
						"default-test.route-fdd3e9338e47a45efefc": {
							LoadBalancer: &dynamic.TCPServersLoadBalancer{
								Servers: []dynamic.TCPServer{
									{
										Address: "10.10.0.1:8000",
										Port:    "",
									},
								},
							},
						},
					},
				},
				TLS: &dynamic.TLSConfiguration{},
			},
		},
		{
			desc:  "UDP with native Service LB",
			paths: []string{"udp/services.yml", "udp/with_native_service_lb.yml"},
			expected: &dynamic.Configuration{
				UDP: &dynamic.UDPConfiguration{
					Routers: map[string]*dynamic.UDPRouter{
						"default-test.route-0": {
							EntryPoints: []string{"foo"},
							Service:     "default-test.route-0",
						},
					},
					Services: map[string]*dynamic.UDPService{
						"default-test.route-0": {
							LoadBalancer: &dynamic.UDPServersLoadBalancer{
								Servers: []dynamic.UDPServer{
									{
										Address: "10.10.0.1:8000",
										Port:    "",
									},
								},
							},
						},
					},
				},
				HTTP: &dynamic.HTTPConfiguration{
					ServersTransports: map[string]*dynamic.ServersTransport{},
					Routers:           map[string]*dynamic.Router{},
					Middlewares:       map[string]*dynamic.Middleware{},
					Services:          map[string]*dynamic.Service{},
				},
				TCP: &dynamic.TCPConfiguration{
					Routers:     map[string]*dynamic.TCPRouter{},
					Middlewares: map[string]*dynamic.TCPMiddleware{},
					Services:    map[string]*dynamic.TCPService{},
				},
				TLS: &dynamic.TLSConfiguration{},
			},
		},
	}

	for _, test := range testCases {
		test := test

		t.Run(test.desc, func(t *testing.T) {
			t.Parallel()

			var k8sObjects []runtime.Object
			var crdObjects []runtime.Object
			for _, path := range test.paths {
				yamlContent, err := os.ReadFile(filepath.FromSlash("./fixtures/" + path))
				if err != nil {
					panic(err)
				}

				objects := k8s.MustParseYaml(yamlContent)
				for _, obj := range objects {
					switch o := obj.(type) {
					case *corev1.Service, *corev1.Endpoints, *corev1.Secret:
						k8sObjects = append(k8sObjects, o)
					case *v1alpha1.IngressRoute:
						crdObjects = append(crdObjects, o)
					case *v1alpha1.IngressRouteTCP:
						crdObjects = append(crdObjects, o)
					case *v1alpha1.IngressRouteUDP:
						crdObjects = append(crdObjects, o)
					case *v1alpha1.Middleware:
						crdObjects = append(crdObjects, o)
					case *v1alpha1.TraefikService:
						crdObjects = append(crdObjects, o)
					case *v1alpha1.TLSOption:
						crdObjects = append(crdObjects, o)
					case *v1alpha1.TLSStore:
						crdObjects = append(crdObjects, o)
					default:
					}
				}
			}

			kubeClient := kubefake.NewSimpleClientset(k8sObjects...)
			crdClient := crdfake.NewSimpleClientset(crdObjects...)

			client := newClientImpl(kubeClient, crdClient)

			stopCh := make(chan struct{})

			eventCh, err := client.WatchAll([]string{"default", "cross-ns"}, stopCh)
			require.NoError(t, err)

			if k8sObjects != nil || crdObjects != nil {
				// just wait for the first event
				<-eventCh
			}

			p := Provider{}

			conf := p.loadConfigurationFromCRD(context.Background(), client)
			assert.Equal(t, test.expected, conf)
		})
	}
}

func TestCreateBasicAuthCredentials(t *testing.T) {
	var k8sObjects []runtime.Object
	var crdObjects []runtime.Object
	yamlContent, err := os.ReadFile(filepath.FromSlash("./fixtures/basic_auth_secrets.yml"))
	if err != nil {
		panic(err)
	}

	objects := k8s.MustParseYaml(yamlContent)
	for _, obj := range objects {
		switch o := obj.(type) {
		case *corev1.Secret:
			k8sObjects = append(k8sObjects, o)
		default:
		}
	}

	kubeClient := kubefake.NewSimpleClientset(k8sObjects...)
	crdClient := crdfake.NewSimpleClientset(crdObjects...)

	client := newClientImpl(kubeClient, crdClient)

	stopCh := make(chan struct{})

	eventCh, err := client.WatchAll([]string{"default"}, stopCh)
	require.NoError(t, err)

	if k8sObjects != nil || crdObjects != nil {
		// just wait for the first event
		<-eventCh
	}

	// Testing for username/password components in basic-auth secret
	basicAuth, secretErr := createBasicAuthMiddleware(client, "default", &v1alpha1.BasicAuth{Secret: "basic-auth-secret"})
	require.NoError(t, secretErr)
	require.Len(t, basicAuth.Users, 1)

	components := strings.Split(basicAuth.Users[0], ":")
	require.Len(t, components, 2)

	username := components[0]
	hashedPassword := components[1]

	require.Equal(t, "user", username)
	require.Equal(t, "{SHA}W6ph5Mm5Pz8GgiULbPgzG37mj9g=", hashedPassword)
	assert.True(t, auth.CheckSecret("password", hashedPassword))

	// Testing for username/password components in htpasswd secret
	basicAuth, secretErr = createBasicAuthMiddleware(client, "default", &v1alpha1.BasicAuth{Secret: "auth-secret"})
	require.NoError(t, secretErr)
	require.Len(t, basicAuth.Users, 2)

	components = strings.Split(basicAuth.Users[1], ":")
	require.Len(t, components, 2)

	username = components[0]
	hashedPassword = components[1]

	assert.Equal(t, username, "test2")
	assert.Equal(t, hashedPassword, "$apr1$d9hr9HBB$4HxwgUir3HP4EsggP/QNo0")
	assert.True(t, auth.CheckSecret("test2", hashedPassword))
}<|MERGE_RESOLUTION|>--- conflicted
+++ resolved
@@ -12,23 +12,13 @@
 	"github.com/stretchr/testify/assert"
 	"github.com/stretchr/testify/require"
 	ptypes "github.com/traefik/paerser/types"
-<<<<<<< HEAD
 	"github.com/traefik/traefik/v3/pkg/config/dynamic"
 	"github.com/traefik/traefik/v3/pkg/provider"
 	crdfake "github.com/traefik/traefik/v3/pkg/provider/kubernetes/crd/generated/clientset/versioned/fake"
-	"github.com/traefik/traefik/v3/pkg/provider/kubernetes/crd/traefik/v1alpha1"
+	"github.com/traefik/traefik/v3/pkg/provider/kubernetes/crd/traefikio/v1alpha1"
 	"github.com/traefik/traefik/v3/pkg/provider/kubernetes/k8s"
 	"github.com/traefik/traefik/v3/pkg/tls"
 	"github.com/traefik/traefik/v3/pkg/types"
-=======
-	"github.com/traefik/traefik/v2/pkg/config/dynamic"
-	"github.com/traefik/traefik/v2/pkg/provider"
-	crdfake "github.com/traefik/traefik/v2/pkg/provider/kubernetes/crd/generated/clientset/versioned/fake"
-	"github.com/traefik/traefik/v2/pkg/provider/kubernetes/crd/traefikio/v1alpha1"
-	"github.com/traefik/traefik/v2/pkg/provider/kubernetes/k8s"
-	"github.com/traefik/traefik/v2/pkg/tls"
-	"github.com/traefik/traefik/v2/pkg/types"
->>>>>>> 358f4744
 	corev1 "k8s.io/api/core/v1"
 	"k8s.io/apimachinery/pkg/runtime"
 	"k8s.io/apimachinery/pkg/util/intstr"
@@ -6774,9 +6764,10 @@
 					Services: map[string]*dynamic.UDPService{},
 				},
 				TCP: &dynamic.TCPConfiguration{
-					Routers:     map[string]*dynamic.TCPRouter{},
-					Middlewares: map[string]*dynamic.TCPMiddleware{},
-					Services:    map[string]*dynamic.TCPService{},
+					ServersTransports: map[string]*dynamic.TCPServersTransport{},
+					Routers:           map[string]*dynamic.TCPRouter{},
+					Middlewares:       map[string]*dynamic.TCPMiddleware{},
+					Services:          map[string]*dynamic.TCPService{},
 				},
 				HTTP: &dynamic.HTTPConfiguration{
 					ServersTransports: map[string]*dynamic.ServersTransport{},
@@ -6796,9 +6787,10 @@
 					Services: map[string]*dynamic.UDPService{},
 				},
 				TCP: &dynamic.TCPConfiguration{
-					Routers:     map[string]*dynamic.TCPRouter{},
-					Middlewares: map[string]*dynamic.TCPMiddleware{},
-					Services:    map[string]*dynamic.TCPService{},
+					ServersTransports: map[string]*dynamic.TCPServersTransport{},
+					Routers:           map[string]*dynamic.TCPRouter{},
+					Middlewares:       map[string]*dynamic.TCPMiddleware{},
+					Services:          map[string]*dynamic.TCPService{},
 				},
 				HTTP: &dynamic.HTTPConfiguration{
 					ServersTransports: map[string]*dynamic.ServersTransport{},
@@ -6814,6 +6806,7 @@
 					Services: map[string]*dynamic.Service{
 						"default-test-route-6f97418635c7e18853da": {
 							LoadBalancer: &dynamic.ServersLoadBalancer{
+								ResponseForwarding: &dynamic.ResponseForwarding{FlushInterval: dynamic.DefaultFlushInterval},
 								Servers: []dynamic.Server{
 									{
 										URL: "http://10.10.0.1:80",
@@ -6842,6 +6835,7 @@
 					Services:          map[string]*dynamic.Service{},
 				},
 				TCP: &dynamic.TCPConfiguration{
+					ServersTransports: map[string]*dynamic.TCPServersTransport{},
 					Routers: map[string]*dynamic.TCPRouter{
 						"default-test.route-fdd3e9338e47a45efefc": {
 							EntryPoints: []string{"foo"},
@@ -6897,9 +6891,10 @@
 					Services:          map[string]*dynamic.Service{},
 				},
 				TCP: &dynamic.TCPConfiguration{
-					Routers:     map[string]*dynamic.TCPRouter{},
-					Middlewares: map[string]*dynamic.TCPMiddleware{},
-					Services:    map[string]*dynamic.TCPService{},
+					ServersTransports: map[string]*dynamic.TCPServersTransport{},
+					Routers:           map[string]*dynamic.TCPRouter{},
+					Middlewares:       map[string]*dynamic.TCPMiddleware{},
+					Services:          map[string]*dynamic.TCPService{},
 				},
 				TLS: &dynamic.TLSConfiguration{},
 			},
