package wrr

import (
	"context"
	"net/http"
	"net/http/httptest"
	"testing"

	"github.com/stretchr/testify/assert"
	"github.com/traefik/traefik/v3/pkg/config/dynamic"
)

type key string

const serviceName key = "serviceName"

func pointer[T any](v T) *T { return &v }

func TestBalancer(t *testing.T) {
	balancer := New(nil, false)

	balancer.Add("first", http.HandlerFunc(func(rw http.ResponseWriter, req *http.Request) {
		rw.Header().Set("server", "first")
		rw.WriteHeader(http.StatusOK)
	}), pointer(3), false, nil)

	balancer.Add("second", http.HandlerFunc(func(rw http.ResponseWriter, req *http.Request) {
		rw.Header().Set("server", "second")
		rw.WriteHeader(http.StatusOK)
	}), pointer(1), false, nil)

	recorder := &responseRecorder{ResponseRecorder: httptest.NewRecorder(), save: map[string]int{}}
	for range 4 {
		balancer.ServeHTTP(recorder, httptest.NewRequest(http.MethodGet, "/", nil))
	}

	assert.Equal(t, 3, recorder.save["first"])
	assert.Equal(t, 1, recorder.save["second"])
}

func TestBalancerNoService(t *testing.T) {
	balancer := New(nil, false)

	recorder := httptest.NewRecorder()
	balancer.ServeHTTP(recorder, httptest.NewRequest(http.MethodGet, "/", nil))

	assert.Equal(t, http.StatusServiceUnavailable, recorder.Result().StatusCode)
}

func TestBalancerOneServerZeroWeight(t *testing.T) {
	balancer := New(nil, false)

	balancer.Add("first", http.HandlerFunc(func(rw http.ResponseWriter, req *http.Request) {
		rw.Header().Set("server", "first")
		rw.WriteHeader(http.StatusOK)
	}), pointer(1), false, nil)

	balancer.Add("second", http.HandlerFunc(func(rw http.ResponseWriter, req *http.Request) {}), pointer(0), false, nil)

	recorder := &responseRecorder{ResponseRecorder: httptest.NewRecorder(), save: map[string]int{}}
	for range 3 {
		balancer.ServeHTTP(recorder, httptest.NewRequest(http.MethodGet, "/", nil))
	}

	assert.Equal(t, 3, recorder.save["first"])
}

func TestBalancerNoServiceUp(t *testing.T) {
	balancer := New(nil, false)

	balancer.Add("first", http.HandlerFunc(func(rw http.ResponseWriter, req *http.Request) {
		rw.WriteHeader(http.StatusInternalServerError)
	}), pointer(1), false, nil)

	balancer.Add("second", http.HandlerFunc(func(rw http.ResponseWriter, req *http.Request) {
		rw.WriteHeader(http.StatusInternalServerError)
	}), pointer(1), false, nil)

	balancer.SetStatus(context.WithValue(context.Background(), serviceName, "parent"), "first", false)
	balancer.SetStatus(context.WithValue(context.Background(), serviceName, "parent"), "second", false)

	recorder := httptest.NewRecorder()
	balancer.ServeHTTP(recorder, httptest.NewRequest(http.MethodGet, "/", nil))

	assert.Equal(t, http.StatusServiceUnavailable, recorder.Result().StatusCode)
}

func TestBalancerOneServerDown(t *testing.T) {
	balancer := New(nil, false)

	balancer.Add("first", http.HandlerFunc(func(rw http.ResponseWriter, req *http.Request) {
		rw.Header().Set("server", "first")
		rw.WriteHeader(http.StatusOK)
	}), pointer(1), false, nil)

	balancer.Add("second", http.HandlerFunc(func(rw http.ResponseWriter, req *http.Request) {
		rw.WriteHeader(http.StatusInternalServerError)
	}), pointer(1), false, nil)
	balancer.SetStatus(context.WithValue(context.Background(), serviceName, "parent"), "second", false)

	recorder := &responseRecorder{ResponseRecorder: httptest.NewRecorder(), save: map[string]int{}}
	for range 3 {
		balancer.ServeHTTP(recorder, httptest.NewRequest(http.MethodGet, "/", nil))
	}

	assert.Equal(t, 3, recorder.save["first"])
}

func TestBalancerDownThenUp(t *testing.T) {
	balancer := New(nil, false)

	balancer.Add("first", http.HandlerFunc(func(rw http.ResponseWriter, req *http.Request) {
		rw.Header().Set("server", "first")
		rw.WriteHeader(http.StatusOK)
	}), pointer(1), false, nil)

	balancer.Add("second", http.HandlerFunc(func(rw http.ResponseWriter, req *http.Request) {
		rw.Header().Set("server", "second")
		rw.WriteHeader(http.StatusOK)
	}), pointer(1), false, nil)
	balancer.SetStatus(context.WithValue(context.Background(), serviceName, "parent"), "second", false)

	recorder := &responseRecorder{ResponseRecorder: httptest.NewRecorder(), save: map[string]int{}}
	for range 3 {
		balancer.ServeHTTP(recorder, httptest.NewRequest(http.MethodGet, "/", nil))
	}
	assert.Equal(t, 3, recorder.save["first"])

	balancer.SetStatus(context.WithValue(context.Background(), serviceName, "parent"), "second", true)
	recorder = &responseRecorder{ResponseRecorder: httptest.NewRecorder(), save: map[string]int{}}
	for range 2 {
		balancer.ServeHTTP(recorder, httptest.NewRequest(http.MethodGet, "/", nil))
	}
	assert.Equal(t, 1, recorder.save["first"])
	assert.Equal(t, 1, recorder.save["second"])
}

func TestBalancerPropagate(t *testing.T) {
	balancer1 := New(nil, true)

	balancer1.Add("first", http.HandlerFunc(func(rw http.ResponseWriter, req *http.Request) {
		rw.Header().Set("server", "first")
		rw.WriteHeader(http.StatusOK)
	}), pointer(1), false, nil)
	balancer1.Add("second", http.HandlerFunc(func(rw http.ResponseWriter, req *http.Request) {
		rw.Header().Set("server", "second")
		rw.WriteHeader(http.StatusOK)
	}), pointer(1), false, nil)

	balancer2 := New(nil, true)
	balancer2.Add("third", http.HandlerFunc(func(rw http.ResponseWriter, req *http.Request) {
		rw.Header().Set("server", "third")
		rw.WriteHeader(http.StatusOK)
	}), pointer(1), false, nil)
	balancer2.Add("fourth", http.HandlerFunc(func(rw http.ResponseWriter, req *http.Request) {
		rw.Header().Set("server", "fourth")
		rw.WriteHeader(http.StatusOK)
	}), pointer(1), false, nil)

	topBalancer := New(nil, true)
	topBalancer.Add("balancer1", balancer1, pointer(1), false, nil)
	_ = balancer1.RegisterStatusUpdater(func(up bool) {
		topBalancer.SetStatus(context.WithValue(context.Background(), serviceName, "top"), "balancer1", up)
		// TODO(mpl): if test gets flaky, add channel or something here to signal that
		// propagation is done, and wait on it before sending request.
	})
	topBalancer.Add("balancer2", balancer2, pointer(1), false, nil)
	_ = balancer2.RegisterStatusUpdater(func(up bool) {
		topBalancer.SetStatus(context.WithValue(context.Background(), serviceName, "top"), "balancer2", up)
	})

	recorder := &responseRecorder{ResponseRecorder: httptest.NewRecorder(), save: map[string]int{}}
	for range 8 {
		topBalancer.ServeHTTP(recorder, httptest.NewRequest(http.MethodGet, "/", nil))
	}
	assert.Equal(t, 2, recorder.save["first"])
	assert.Equal(t, 2, recorder.save["second"])
	assert.Equal(t, 2, recorder.save["third"])
	assert.Equal(t, 2, recorder.save["fourth"])
	wantStatus := []int{200, 200, 200, 200, 200, 200, 200, 200}
	assert.Equal(t, wantStatus, recorder.status)

	// fourth gets downed, but balancer2 still up since third is still up.
	balancer2.SetStatus(context.WithValue(context.Background(), serviceName, "top"), "fourth", false)
	recorder = &responseRecorder{ResponseRecorder: httptest.NewRecorder(), save: map[string]int{}}
	for range 8 {
		topBalancer.ServeHTTP(recorder, httptest.NewRequest(http.MethodGet, "/", nil))
	}
	assert.Equal(t, 2, recorder.save["first"])
	assert.Equal(t, 2, recorder.save["second"])
	assert.Equal(t, 4, recorder.save["third"])
	assert.Equal(t, 0, recorder.save["fourth"])
	wantStatus = []int{200, 200, 200, 200, 200, 200, 200, 200}
	assert.Equal(t, wantStatus, recorder.status)

	// third gets downed, and the propagation triggers balancer2 to be marked as
	// down as well for topBalancer.
	balancer2.SetStatus(context.WithValue(context.Background(), serviceName, "top"), "third", false)
	recorder = &responseRecorder{ResponseRecorder: httptest.NewRecorder(), save: map[string]int{}}
	for range 8 {
		topBalancer.ServeHTTP(recorder, httptest.NewRequest(http.MethodGet, "/", nil))
	}
	assert.Equal(t, 4, recorder.save["first"])
	assert.Equal(t, 4, recorder.save["second"])
	assert.Equal(t, 0, recorder.save["third"])
	assert.Equal(t, 0, recorder.save["fourth"])
	wantStatus = []int{200, 200, 200, 200, 200, 200, 200, 200}
	assert.Equal(t, wantStatus, recorder.status)
}

func TestBalancerAllServersZeroWeight(t *testing.T) {
	balancer := New(nil, false)

	balancer.Add("test", http.HandlerFunc(func(rw http.ResponseWriter, req *http.Request) {}), pointer(0), false, nil)
	balancer.Add("test2", http.HandlerFunc(func(rw http.ResponseWriter, req *http.Request) {}), pointer(0), false, nil)

	recorder := httptest.NewRecorder()
	balancer.ServeHTTP(recorder, httptest.NewRequest(http.MethodGet, "/", nil))

	assert.Equal(t, http.StatusServiceUnavailable, recorder.Result().StatusCode)
}

func TestBalancerAllServersFenced(t *testing.T) {
	balancer := New(nil, false)

	balancer.Add("test", http.HandlerFunc(func(rw http.ResponseWriter, req *http.Request) {}), pointer(1), true, nil)
	balancer.Add("test2", http.HandlerFunc(func(rw http.ResponseWriter, req *http.Request) {}), pointer(1), true, nil)

	recorder := httptest.NewRecorder()
	balancer.ServeHTTP(recorder, httptest.NewRequest(http.MethodGet, "/", nil))

	assert.Equal(t, http.StatusServiceUnavailable, recorder.Result().StatusCode)
}

func TestSticky(t *testing.T) {
	balancer := New(&dynamic.Sticky{
		Cookie: &dynamic.Cookie{
			Name:     "test",
			Secure:   true,
			HTTPOnly: true,
			SameSite: "none",
			Domain:   "foo.com",
			MaxAge:   42,
		},
	}, false)

	balancer.Add("first", http.HandlerFunc(func(rw http.ResponseWriter, req *http.Request) {
		rw.Header().Set("server", "first")
		rw.WriteHeader(http.StatusOK)
	}), pointer(1), false, nil)

	balancer.Add("second", http.HandlerFunc(func(rw http.ResponseWriter, req *http.Request) {
		rw.Header().Set("server", "second")
		rw.WriteHeader(http.StatusOK)
	}), pointer(2), false, nil)

	recorder := &responseRecorder{
		ResponseRecorder: httptest.NewRecorder(),
		save:             map[string]int{},
		cookies:          make(map[string]*http.Cookie),
	}

	req := httptest.NewRequest(http.MethodGet, "/", nil)
	for range 3 {
		for _, cookie := range recorder.Result().Cookies() {
			assert.NotContains(t, "first", cookie.Value)
			assert.NotContains(t, "second", cookie.Value)
			req.AddCookie(cookie)
		}
		recorder.ResponseRecorder = httptest.NewRecorder()

		balancer.ServeHTTP(recorder, req)
	}

	assert.Equal(t, 0, recorder.save["first"])
	assert.Equal(t, 3, recorder.save["second"])
	assert.True(t, recorder.cookies["test"].HttpOnly)
	assert.True(t, recorder.cookies["test"].Secure)
	assert.Equal(t, "foo.com", recorder.cookies["test"].Domain)
	assert.Equal(t, http.SameSiteNoneMode, recorder.cookies["test"].SameSite)
	assert.Equal(t, 42, recorder.cookies["test"].MaxAge)
}

func TestSticky_Fallback(t *testing.T) {
	balancer := New(&dynamic.Sticky{
		Cookie: &dynamic.Cookie{Name: "test"},
	}, false)

	balancer.Add("first", http.HandlerFunc(func(rw http.ResponseWriter, req *http.Request) {
		rw.Header().Set("server", "first")
		rw.WriteHeader(http.StatusOK)
	}), pointer(1), false, nil)

	balancer.Add("second", http.HandlerFunc(func(rw http.ResponseWriter, req *http.Request) {
		rw.Header().Set("server", "second")
		rw.WriteHeader(http.StatusOK)
	}), pointer(2), false, nil)

	recorder := &responseRecorder{ResponseRecorder: httptest.NewRecorder(), save: map[string]int{}, cookies: make(map[string]*http.Cookie)}

	req := httptest.NewRequest(http.MethodGet, "/", nil)
	req.AddCookie(&http.Cookie{Name: "test", Value: "second"})
	for range 3 {
		recorder.ResponseRecorder = httptest.NewRecorder()

		balancer.ServeHTTP(recorder, req)
	}

	assert.Equal(t, 0, recorder.save["first"])
	assert.Equal(t, 3, recorder.save["second"])
}

// TestSticky_Fenced checks that fenced node receive traffic if their sticky cookie matches.
func TestSticky_Fenced(t *testing.T) {
	balancer := New(&dynamic.Sticky{Cookie: &dynamic.Cookie{Name: "test"}}, false)

	balancer.Add("first", http.HandlerFunc(func(rw http.ResponseWriter, req *http.Request) {
		rw.Header().Set("server", "first")
		rw.WriteHeader(http.StatusOK)
	}), pointer(1), false)

	balancer.Add("second", http.HandlerFunc(func(rw http.ResponseWriter, req *http.Request) {
		rw.Header().Set("server", "second")
		rw.WriteHeader(http.StatusOK)
	}), pointer(1), false)

	balancer.Add("fenced", http.HandlerFunc(func(rw http.ResponseWriter, req *http.Request) {
		rw.Header().Set("server", "fenced")
		rw.WriteHeader(http.StatusOK)
	}), pointer(1), true)

	recorder := &responseRecorder{ResponseRecorder: httptest.NewRecorder(), save: map[string]int{}, cookies: make(map[string]*http.Cookie)}

	stickyReq := httptest.NewRequest(http.MethodGet, "/", nil)
	stickyReq.AddCookie(&http.Cookie{Name: "test", Value: "fenced"})

	req := httptest.NewRequest(http.MethodGet, "/", nil)

	for range 4 {
		recorder.ResponseRecorder = httptest.NewRecorder()

		balancer.ServeHTTP(recorder, stickyReq)
		balancer.ServeHTTP(recorder, req)
	}

	assert.Equal(t, 4, recorder.save["fenced"])
	assert.Equal(t, 2, recorder.save["first"])
	assert.Equal(t, 2, recorder.save["second"])
}

// TestBalancerBias makes sure that the WRR algorithm spreads elements evenly right from the start,
// and that it does not "over-favor" the high-weighted ones with a biased start-up regime.
func TestBalancerBias(t *testing.T) {
	balancer := New(nil, false)

	balancer.Add("first", http.HandlerFunc(func(rw http.ResponseWriter, req *http.Request) {
		rw.Header().Set("server", "A")
		rw.WriteHeader(http.StatusOK)
	}), pointer(11), false, nil)

	balancer.Add("second", http.HandlerFunc(func(rw http.ResponseWriter, req *http.Request) {
		rw.Header().Set("server", "B")
		rw.WriteHeader(http.StatusOK)
	}), pointer(3), false, nil)

	recorder := &responseRecorder{ResponseRecorder: httptest.NewRecorder(), save: map[string]int{}}

	for range 14 {
		balancer.ServeHTTP(recorder, httptest.NewRequest(http.MethodGet, "/", nil))
	}

	wantSequence := []string{"A", "A", "A", "B", "A", "A", "A", "A", "B", "A", "A", "A", "B", "A"}

	assert.Equal(t, wantSequence, recorder.sequence)
}

type responseRecorder struct {
	*httptest.ResponseRecorder
	save     map[string]int
	sequence []string
	status   []int
	cookies  map[string]*http.Cookie
}

func (r *responseRecorder) WriteHeader(statusCode int) {
	r.save[r.Header().Get("server")]++
	r.sequence = append(r.sequence, r.Header().Get("server"))
	r.status = append(r.status, statusCode)
	for _, cookie := range r.Result().Cookies() {
		r.cookies[cookie.Name] = cookie
	}
	r.ResponseRecorder.WriteHeader(statusCode)
<<<<<<< HEAD
}

// TestSticky_Fenced checks that fenced node receive traffic if their sticky cookie matches.
func TestSticky_Fenced(t *testing.T) {
	balancer := New(&dynamic.Sticky{Cookie: &dynamic.Cookie{Name: "test"}}, false)

	balancer.Add("first", http.HandlerFunc(func(rw http.ResponseWriter, req *http.Request) {
		rw.Header().Set("server", "first")
		rw.WriteHeader(http.StatusOK)
	}), pointer(1), false, nil)

	balancer.Add("second", http.HandlerFunc(func(rw http.ResponseWriter, req *http.Request) {
		rw.Header().Set("server", "second")
		rw.WriteHeader(http.StatusOK)
	}), pointer(1), false, nil)

	balancer.Add("fenced", http.HandlerFunc(func(rw http.ResponseWriter, req *http.Request) {
		rw.Header().Set("server", "fenced")
		rw.WriteHeader(http.StatusOK)
	}), pointer(1), true, nil)

	recorder := &responseRecorder{ResponseRecorder: httptest.NewRecorder(), save: map[string]int{}, cookies: make(map[string]*http.Cookie)}

	stickyReq := httptest.NewRequest(http.MethodGet, "/", nil)
	stickyReq.AddCookie(&http.Cookie{Name: "test", Value: "fenced"})

	req := httptest.NewRequest(http.MethodGet, "/", nil)

	for range 4 {
		recorder.ResponseRecorder = httptest.NewRecorder()

		balancer.ServeHTTP(recorder, stickyReq)
		balancer.ServeHTTP(recorder, req)
	}

	assert.Equal(t, 4, recorder.save["fenced"])
	assert.Equal(t, 2, recorder.save["first"])
	assert.Equal(t, 2, recorder.save["second"])
}

func TestStickyWithCompatibility(t *testing.T) {
	testCases := []struct {
		desc    string
		servers []string
		cookies []*http.Cookie

		expectedCookies []*http.Cookie
		expectedServer  string
	}{
		{
			desc:    "No previous cookie",
			servers: []string{"first"},

			expectedServer: "first",
			expectedCookies: []*http.Cookie{
				{Name: "test", Value: sha256Hash("first")},
			},
		},
		{
			desc:    "Sha256 previous cookie",
			servers: []string{"first", "second"},
			cookies: []*http.Cookie{
				{Name: "test", Value: sha256Hash("first")},
			},
			expectedServer:  "first",
			expectedCookies: []*http.Cookie{},
		},
		{
			desc:    "Raw previous cookie",
			servers: []string{"first", "second"},
			cookies: []*http.Cookie{
				{Name: "test", Value: "first"},
			},
			expectedServer: "first",
			expectedCookies: []*http.Cookie{
				{Name: "test", Value: sha256Hash("first")},
			},
		},
		{
			desc:    "Fnv previous cookie",
			servers: []string{"first", "second"},
			cookies: []*http.Cookie{
				{Name: "test", Value: fnvHash("first")},
			},
			expectedServer: "first",
			expectedCookies: []*http.Cookie{
				{Name: "test", Value: sha256Hash("first")},
			},
		},
		{
			desc:    "Double fnv previous cookie",
			servers: []string{"first", "second"},
			cookies: []*http.Cookie{
				{Name: "test", Value: fnvHash(fnvHash("first"))},
			},
			expectedServer: "first",
			expectedCookies: []*http.Cookie{
				{Name: "test", Value: sha256Hash("first")},
			},
		},
	}

	for _, test := range testCases {
		t.Run(test.desc, func(t *testing.T) {
			t.Parallel()

			balancer := New(&dynamic.Sticky{Cookie: &dynamic.Cookie{Name: "test"}}, false)

			for _, server := range test.servers {
				balancer.Add(server, http.HandlerFunc(func(rw http.ResponseWriter, req *http.Request) {
					rw.WriteHeader(http.StatusOK)
					_, _ = rw.Write([]byte(server))
				}), pointer(1), false, nil)
			}

			// Do it twice, to be sure it's not just the luck.
			for range 2 {
				req := httptest.NewRequest(http.MethodGet, "/", nil)
				for _, cookie := range test.cookies {
					req.AddCookie(cookie)
				}

				recorder := &responseRecorder{ResponseRecorder: httptest.NewRecorder(), save: map[string]int{}, cookies: make(map[string]*http.Cookie)}
				balancer.ServeHTTP(recorder, req)

				assert.Equal(t, test.expectedServer, recorder.Body.String())

				assert.Len(t, recorder.cookies, len(test.expectedCookies))
				for _, cookie := range test.expectedCookies {
					assert.Equal(t, cookie.Value, recorder.cookies[cookie.Name].Value)
				}
			}
		})
	}
=======
>>>>>>> 30fe11ec
}<|MERGE_RESOLUTION|>--- conflicted
+++ resolved
@@ -241,6 +241,7 @@
 			SameSite: "none",
 			Domain:   "foo.com",
 			MaxAge:   42,
+			Path:     func(v string) *string { return &v }("/foo"),
 		},
 	}, false)
 
@@ -279,6 +280,7 @@
 	assert.Equal(t, "foo.com", recorder.cookies["test"].Domain)
 	assert.Equal(t, http.SameSiteNoneMode, recorder.cookies["test"].SameSite)
 	assert.Equal(t, 42, recorder.cookies["test"].MaxAge)
+	assert.Equal(t, "/foo", recorder.cookies["test"].Path)
 }
 
 func TestSticky_Fallback(t *testing.T) {
@@ -317,17 +319,17 @@
 	balancer.Add("first", http.HandlerFunc(func(rw http.ResponseWriter, req *http.Request) {
 		rw.Header().Set("server", "first")
 		rw.WriteHeader(http.StatusOK)
-	}), pointer(1), false)
-
-	balancer.Add("second", http.HandlerFunc(func(rw http.ResponseWriter, req *http.Request) {
-		rw.Header().Set("server", "second")
-		rw.WriteHeader(http.StatusOK)
-	}), pointer(1), false)
+	}), pointer(1), false, nil)
+
+	balancer.Add("second", http.HandlerFunc(func(rw http.ResponseWriter, req *http.Request) {
+		rw.Header().Set("server", "second")
+		rw.WriteHeader(http.StatusOK)
+	}), pointer(1), false, nil)
 
 	balancer.Add("fenced", http.HandlerFunc(func(rw http.ResponseWriter, req *http.Request) {
 		rw.Header().Set("server", "fenced")
 		rw.WriteHeader(http.StatusOK)
-	}), pointer(1), true)
+	}), pointer(1), true, nil)
 
 	recorder := &responseRecorder{ResponseRecorder: httptest.NewRecorder(), save: map[string]int{}, cookies: make(map[string]*http.Cookie)}
 
@@ -390,141 +392,4 @@
 		r.cookies[cookie.Name] = cookie
 	}
 	r.ResponseRecorder.WriteHeader(statusCode)
-<<<<<<< HEAD
-}
-
-// TestSticky_Fenced checks that fenced node receive traffic if their sticky cookie matches.
-func TestSticky_Fenced(t *testing.T) {
-	balancer := New(&dynamic.Sticky{Cookie: &dynamic.Cookie{Name: "test"}}, false)
-
-	balancer.Add("first", http.HandlerFunc(func(rw http.ResponseWriter, req *http.Request) {
-		rw.Header().Set("server", "first")
-		rw.WriteHeader(http.StatusOK)
-	}), pointer(1), false, nil)
-
-	balancer.Add("second", http.HandlerFunc(func(rw http.ResponseWriter, req *http.Request) {
-		rw.Header().Set("server", "second")
-		rw.WriteHeader(http.StatusOK)
-	}), pointer(1), false, nil)
-
-	balancer.Add("fenced", http.HandlerFunc(func(rw http.ResponseWriter, req *http.Request) {
-		rw.Header().Set("server", "fenced")
-		rw.WriteHeader(http.StatusOK)
-	}), pointer(1), true, nil)
-
-	recorder := &responseRecorder{ResponseRecorder: httptest.NewRecorder(), save: map[string]int{}, cookies: make(map[string]*http.Cookie)}
-
-	stickyReq := httptest.NewRequest(http.MethodGet, "/", nil)
-	stickyReq.AddCookie(&http.Cookie{Name: "test", Value: "fenced"})
-
-	req := httptest.NewRequest(http.MethodGet, "/", nil)
-
-	for range 4 {
-		recorder.ResponseRecorder = httptest.NewRecorder()
-
-		balancer.ServeHTTP(recorder, stickyReq)
-		balancer.ServeHTTP(recorder, req)
-	}
-
-	assert.Equal(t, 4, recorder.save["fenced"])
-	assert.Equal(t, 2, recorder.save["first"])
-	assert.Equal(t, 2, recorder.save["second"])
-}
-
-func TestStickyWithCompatibility(t *testing.T) {
-	testCases := []struct {
-		desc    string
-		servers []string
-		cookies []*http.Cookie
-
-		expectedCookies []*http.Cookie
-		expectedServer  string
-	}{
-		{
-			desc:    "No previous cookie",
-			servers: []string{"first"},
-
-			expectedServer: "first",
-			expectedCookies: []*http.Cookie{
-				{Name: "test", Value: sha256Hash("first")},
-			},
-		},
-		{
-			desc:    "Sha256 previous cookie",
-			servers: []string{"first", "second"},
-			cookies: []*http.Cookie{
-				{Name: "test", Value: sha256Hash("first")},
-			},
-			expectedServer:  "first",
-			expectedCookies: []*http.Cookie{},
-		},
-		{
-			desc:    "Raw previous cookie",
-			servers: []string{"first", "second"},
-			cookies: []*http.Cookie{
-				{Name: "test", Value: "first"},
-			},
-			expectedServer: "first",
-			expectedCookies: []*http.Cookie{
-				{Name: "test", Value: sha256Hash("first")},
-			},
-		},
-		{
-			desc:    "Fnv previous cookie",
-			servers: []string{"first", "second"},
-			cookies: []*http.Cookie{
-				{Name: "test", Value: fnvHash("first")},
-			},
-			expectedServer: "first",
-			expectedCookies: []*http.Cookie{
-				{Name: "test", Value: sha256Hash("first")},
-			},
-		},
-		{
-			desc:    "Double fnv previous cookie",
-			servers: []string{"first", "second"},
-			cookies: []*http.Cookie{
-				{Name: "test", Value: fnvHash(fnvHash("first"))},
-			},
-			expectedServer: "first",
-			expectedCookies: []*http.Cookie{
-				{Name: "test", Value: sha256Hash("first")},
-			},
-		},
-	}
-
-	for _, test := range testCases {
-		t.Run(test.desc, func(t *testing.T) {
-			t.Parallel()
-
-			balancer := New(&dynamic.Sticky{Cookie: &dynamic.Cookie{Name: "test"}}, false)
-
-			for _, server := range test.servers {
-				balancer.Add(server, http.HandlerFunc(func(rw http.ResponseWriter, req *http.Request) {
-					rw.WriteHeader(http.StatusOK)
-					_, _ = rw.Write([]byte(server))
-				}), pointer(1), false, nil)
-			}
-
-			// Do it twice, to be sure it's not just the luck.
-			for range 2 {
-				req := httptest.NewRequest(http.MethodGet, "/", nil)
-				for _, cookie := range test.cookies {
-					req.AddCookie(cookie)
-				}
-
-				recorder := &responseRecorder{ResponseRecorder: httptest.NewRecorder(), save: map[string]int{}, cookies: make(map[string]*http.Cookie)}
-				balancer.ServeHTTP(recorder, req)
-
-				assert.Equal(t, test.expectedServer, recorder.Body.String())
-
-				assert.Len(t, recorder.cookies, len(test.expectedCookies))
-				for _, cookie := range test.expectedCookies {
-					assert.Equal(t, cookie.Value, recorder.cookies[cookie.Name].Value)
-				}
-			}
-		})
-	}
-=======
->>>>>>> 30fe11ec
 }