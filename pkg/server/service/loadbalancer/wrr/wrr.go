package wrr

import (
	"container/heap"
	"context"
	"crypto/sha256"
	"encoding/hex"
	"errors"
	"hash/fnv"
	"net/http"
	"strconv"
	"sync"

	"github.com/rs/zerolog/log"
	"github.com/traefik/traefik/v3/pkg/config/dynamic"
)

type namedHandler struct {
	http.Handler
<<<<<<< HEAD
	name     string
	weight   float64
	deadline float64
	headers  map[string]string
=======
	name       string
	hashedName string
	weight     float64
	deadline   float64
>>>>>>> f0849e8e
}

type stickyCookie struct {
	name     string
	secure   bool
	httpOnly bool
	sameSite string
	maxAge   int
	path     string
}

func convertSameSite(sameSite string) http.SameSite {
	switch sameSite {
	case "none":
		return http.SameSiteNoneMode
	case "lax":
		return http.SameSiteLaxMode
	case "strict":
		return http.SameSiteStrictMode
	default:
		return http.SameSiteDefaultMode
	}
}

// Balancer is a WeightedRoundRobin load balancer based on Earliest Deadline First (EDF).
// (https://en.wikipedia.org/wiki/Earliest_deadline_first_scheduling)
// Each pick from the schedule has the earliest deadline entry selected.
// Entries have deadlines set at currentDeadline + 1 / weight,
// providing weighted round-robin behavior with floating point weights and an O(log n) pick time.
type Balancer struct {
	stickyCookie     *stickyCookie
	wantsHealthCheck bool

	handlersMu sync.RWMutex
	// References all the handlers by name and also by the hashed value of the name.
	stickyMap              map[string]*namedHandler
	compatibilityStickyMap map[string]*namedHandler
	handlers               []*namedHandler
	curDeadline            float64
	// status is a record of which child services of the Balancer are healthy, keyed
	// by name of child service. A service is initially added to the map when it is
	// created via Add, and it is later removed or added to the map as needed,
	// through the SetStatus method.
	status map[string]struct{}
	// updaters is the list of hooks that are run (to update the Balancer
	// parent(s)), whenever the Balancer status changes.
	updaters []func(bool)
	// fenced is the list of terminating yet still serving child services.
	fenced map[string]struct{}
}

// New creates a new load balancer.
func New(sticky *dynamic.Sticky, wantHealthCheck bool) *Balancer {
	balancer := &Balancer{
		status:           make(map[string]struct{}),
		fenced:           make(map[string]struct{}),
		wantsHealthCheck: wantHealthCheck,
	}
	if sticky != nil && sticky.Cookie != nil {
		balancer.stickyCookie = &stickyCookie{
			name:     sticky.Cookie.Name,
			secure:   sticky.Cookie.Secure,
			httpOnly: sticky.Cookie.HTTPOnly,
			sameSite: sticky.Cookie.SameSite,
			maxAge:   sticky.Cookie.MaxAge,
			path:     "/",
		}
		if sticky.Cookie.Path != nil {
			balancer.stickyCookie.path = *sticky.Cookie.Path
		}

		balancer.stickyMap = make(map[string]*namedHandler)
		balancer.compatibilityStickyMap = make(map[string]*namedHandler)
	}

	return balancer
}

// Len implements heap.Interface/sort.Interface.
func (b *Balancer) Len() int { return len(b.handlers) }

// Less implements heap.Interface/sort.Interface.
func (b *Balancer) Less(i, j int) bool {
	return b.handlers[i].deadline < b.handlers[j].deadline
}

// Swap implements heap.Interface/sort.Interface.
func (b *Balancer) Swap(i, j int) {
	b.handlers[i], b.handlers[j] = b.handlers[j], b.handlers[i]
}

// Push implements heap.Interface for pushing an item into the heap.
func (b *Balancer) Push(x interface{}) {
	h, ok := x.(*namedHandler)
	if !ok {
		return
	}

	b.handlers = append(b.handlers, h)
}

// Pop implements heap.Interface for popping an item from the heap.
// It panics if b.Len() < 1.
func (b *Balancer) Pop() interface{} {
	h := b.handlers[len(b.handlers)-1]
	b.handlers = b.handlers[0 : len(b.handlers)-1]
	return h
}

// SetStatus sets on the balancer that its given child is now of the given
// status. balancerName is only needed for logging purposes.
func (b *Balancer) SetStatus(ctx context.Context, childName string, up bool) {
	b.handlersMu.Lock()
	defer b.handlersMu.Unlock()

	upBefore := len(b.status) > 0

	status := "DOWN"
	if up {
		status = "UP"
	}

	log.Ctx(ctx).Debug().Msgf("Setting status of %s to %v", childName, status)

	if up {
		b.status[childName] = struct{}{}
	} else {
		delete(b.status, childName)
	}

	upAfter := len(b.status) > 0
	status = "DOWN"
	if upAfter {
		status = "UP"
	}

	// No Status Change
	if upBefore == upAfter {
		// We're still with the same status, no need to propagate
		log.Ctx(ctx).Debug().Msgf("Still %s, no need to propagate", status)
		return
	}

	// Status Change
	log.Ctx(ctx).Debug().Msgf("Propagating new %s status", status)
	for _, fn := range b.updaters {
		fn(upAfter)
	}
}

// RegisterStatusUpdater adds fn to the list of hooks that are run when the
// status of the Balancer changes.
// Not thread safe.
func (b *Balancer) RegisterStatusUpdater(fn func(up bool)) error {
	if !b.wantsHealthCheck {
		return errors.New("healthCheck not enabled in config for this weighted service")
	}
	b.updaters = append(b.updaters, fn)
	return nil
}

var errNoAvailableServer = errors.New("no available server")

func (b *Balancer) nextServer() (*namedHandler, error) {
	b.handlersMu.Lock()
	defer b.handlersMu.Unlock()

	if len(b.handlers) == 0 || len(b.status) == 0 || len(b.fenced) == len(b.handlers) {
		return nil, errNoAvailableServer
	}

	var handler *namedHandler
	for {
		// Pick handler with closest deadline.
		handler = heap.Pop(b).(*namedHandler)

		// curDeadline should be handler's deadline so that new added entry would have a fair competition environment with the old ones.
		b.curDeadline = handler.deadline
		handler.deadline += 1 / handler.weight

		heap.Push(b, handler)
		if _, ok := b.status[handler.name]; ok {
			if _, ok := b.fenced[handler.name]; !ok {
				// do not select a fenced handler.
				break
			}
		}
	}

	log.Debug().Msgf("Service selected by WRR: %s", handler.name)
	return handler, nil
}

func (b *Balancer) ServeHTTP(w http.ResponseWriter, req *http.Request) {
	if b.stickyCookie != nil {
		cookie, err := req.Cookie(b.stickyCookie.name)

		if err != nil && !errors.Is(err, http.ErrNoCookie) {
			log.Warn().Err(err).Msg("Error while reading cookie")
		}

		if err == nil && cookie != nil {
			b.handlersMu.RLock()
			handler, ok := b.stickyMap[cookie.Value]
			b.handlersMu.RUnlock()

			if ok && handler != nil {
				b.handlersMu.RLock()
				_, isHealthy := b.status[handler.name]
				b.handlersMu.RUnlock()
				if isHealthy {
					handler.ServeHTTP(w, req)
					return
				}
			}

			b.handlersMu.RLock()
			handler, ok = b.compatibilityStickyMap[cookie.Value]
			b.handlersMu.RUnlock()

			// Set custom headers
			for key, value := range handler.headers {
				req.Header.Set(key, value)
			}

			if ok && handler != nil {
				b.handlersMu.RLock()
				_, isHealthy := b.status[handler.name]
				b.handlersMu.RUnlock()
				if isHealthy {
					b.writeStickyCookie(w, handler)

					handler.ServeHTTP(w, req)
					return
				}
			}
		}
	}

	server, err := b.nextServer()
	if err != nil {
		if errors.Is(err, errNoAvailableServer) {
			http.Error(w, errNoAvailableServer.Error(), http.StatusServiceUnavailable)
		} else {
			http.Error(w, err.Error(), http.StatusInternalServerError)
		}
		return
	}

	// Set custom headers
	for key, value := range server.headers {
		req.Header.Set(key, value)
	}

	if b.stickyCookie != nil {
		b.writeStickyCookie(w, server)
	}

	server.ServeHTTP(w, req)
}

func (b *Balancer) writeStickyCookie(w http.ResponseWriter, handler *namedHandler) {
	cookie := &http.Cookie{
		Name:     b.stickyCookie.name,
		Value:    handler.hashedName,
		Path:     b.stickyCookie.path,
		HttpOnly: b.stickyCookie.httpOnly,
		Secure:   b.stickyCookie.secure,
		SameSite: convertSameSite(b.stickyCookie.sameSite),
		MaxAge:   b.stickyCookie.maxAge,
	}
	http.SetCookie(w, cookie)
}

// Add adds a handler.
// A handler with a non-positive weight is ignored.
func (b *Balancer) Add(name string, handler http.Handler, weight *int, fenced bool, headers map[string]string) {
	w := 1
	if weight != nil {
		w = *weight
	}

	if w <= 0 { // non-positive weight is meaningless
		return
	}

	h := &namedHandler{Handler: handler, name: name, weight: float64(w), headers: headers}

	b.handlersMu.Lock()
	h.deadline = b.curDeadline + 1/h.weight
	heap.Push(b, h)
	b.status[name] = struct{}{}
	if fenced {
		b.fenced[name] = struct{}{}
	}

	if b.stickyCookie != nil {
		sha256HashedName := sha256Hash(name)
		h.hashedName = sha256HashedName

		b.stickyMap[sha256HashedName] = h
		b.compatibilityStickyMap[name] = h

		hashedName := fnvHash(name)
		b.compatibilityStickyMap[hashedName] = h

		// server.URL was fnv hashed in service.Manager
		// so we can have "double" fnv hash in already existing cookies
		hashedName = fnvHash(hashedName)
		b.compatibilityStickyMap[hashedName] = h
	}
	b.handlersMu.Unlock()
}

func fnvHash(input string) string {
	hasher := fnv.New64()
	// We purposely ignore the error because the implementation always returns nil.
	_, _ = hasher.Write([]byte(input))

	return strconv.FormatUint(hasher.Sum64(), 16)
}

func sha256Hash(input string) string {
	hash := sha256.New()
	// We purposely ignore the error because the implementation always returns nil.
	_, _ = hash.Write([]byte(input))

	hashedInput := hex.EncodeToString(hash.Sum(nil))
	if len(hashedInput) < 16 {
		return hashedInput
	}
	return hashedInput[:16]
}<|MERGE_RESOLUTION|>--- conflicted
+++ resolved
@@ -17,17 +17,11 @@
 
 type namedHandler struct {
 	http.Handler
-<<<<<<< HEAD
-	name     string
-	weight   float64
-	deadline float64
-	headers  map[string]string
-=======
 	name       string
 	hashedName string
 	weight     float64
 	deadline   float64
->>>>>>> f0849e8e
+	headers    map[string]string
 }
 
 type stickyCookie struct {
@@ -234,6 +228,11 @@
 			handler, ok := b.stickyMap[cookie.Value]
 			b.handlersMu.RUnlock()
 
+			// Set custom headers
+			for key, value := range handler.headers {
+				req.Header.Set(key, value)
+			}
+
 			if ok && handler != nil {
 				b.handlersMu.RLock()
 				_, isHealthy := b.status[handler.name]
@@ -248,11 +247,6 @@
 			handler, ok = b.compatibilityStickyMap[cookie.Value]
 			b.handlersMu.RUnlock()
 
-			// Set custom headers
-			for key, value := range handler.headers {
-				req.Header.Set(key, value)
-			}
-
 			if ok && handler != nil {
 				b.handlersMu.RLock()
 				_, isHealthy := b.status[handler.name]
