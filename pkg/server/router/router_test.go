--- conflicted
+++ resolved
@@ -1,11 +1,7 @@
 package router
 
 import (
-<<<<<<< HEAD
-	"context"
 	"crypto/tls"
-=======
->>>>>>> f174014d
 	"io"
 	"math"
 	"net/http"
@@ -353,129 +349,6 @@
 	}
 }
 
-<<<<<<< HEAD
-=======
-func TestAccessLog(t *testing.T) {
-	server := httptest.NewServer(http.HandlerFunc(func(w http.ResponseWriter, r *http.Request) {}))
-
-	t.Cleanup(func() { server.Close() })
-
-	testCases := []struct {
-		desc              string
-		routersConfig     map[string]*dynamic.Router
-		serviceConfig     map[string]*dynamic.Service
-		middlewaresConfig map[string]*dynamic.Middleware
-		entryPoints       []string
-		expected          string
-	}{
-		{
-			desc: "apply routerName in accesslog (first match)",
-			routersConfig: map[string]*dynamic.Router{
-				"foo": {
-					EntryPoints: []string{"web"},
-					Service:     "foo-service",
-					Rule:        "Host(`foo.bar`)",
-				},
-				"bar": {
-					EntryPoints: []string{"web"},
-					Service:     "foo-service",
-					Rule:        "Host(`bar.foo`)",
-				},
-			},
-			serviceConfig: map[string]*dynamic.Service{
-				"foo-service": {
-					LoadBalancer: &dynamic.ServersLoadBalancer{
-						Servers: []dynamic.Server{
-							{
-								URL: server.URL,
-							},
-						},
-					},
-				},
-			},
-			entryPoints: []string{"web"},
-			expected:    "foo",
-		},
-		{
-			desc: "apply routerName in accesslog (second match)",
-			routersConfig: map[string]*dynamic.Router{
-				"foo": {
-					EntryPoints: []string{"web"},
-					Service:     "foo-service",
-					Rule:        "Host(`bar.foo`)",
-				},
-				"bar": {
-					EntryPoints: []string{"web"},
-					Service:     "foo-service",
-					Rule:        "Host(`foo.bar`)",
-				},
-			},
-			serviceConfig: map[string]*dynamic.Service{
-				"foo-service": {
-					LoadBalancer: &dynamic.ServersLoadBalancer{
-						Servers: []dynamic.Server{
-							{
-								URL: server.URL,
-							},
-						},
-					},
-				},
-			},
-			entryPoints: []string{"web"},
-			expected:    "bar",
-		},
-	}
-
-	for _, test := range testCases {
-		t.Run(test.desc, func(t *testing.T) {
-			rtConf := runtime.NewConfig(dynamic.Configuration{
-				HTTP: &dynamic.HTTPConfiguration{
-					Services:    test.serviceConfig,
-					Routers:     test.routersConfig,
-					Middlewares: test.middlewaresConfig,
-				},
-			})
-
-			roundTripperManager := service.NewRoundTripperManager()
-			roundTripperManager.Update(map[string]*dynamic.ServersTransport{"default@internal": {}})
-			serviceManager := service.NewManager(rtConf.Services, nil, nil, roundTripperManager)
-			middlewaresBuilder := middleware.NewBuilder(rtConf.Middlewares, serviceManager, nil)
-			chainBuilder := middleware.NewChainBuilder(nil, nil, nil)
-			tlsManager := tls.NewManager()
-
-			routerManager := NewManager(rtConf, serviceManager, middlewaresBuilder, chainBuilder, metrics.NewVoidRegistry(), tlsManager)
-
-			handlers := routerManager.BuildHandlers(t.Context(), test.entryPoints, false)
-
-			w := httptest.NewRecorder()
-			req := testhelpers.MustNewRequest(http.MethodGet, "http://foo.bar/", nil)
-
-			accesslogger, err := accesslog.NewHandler(&types.AccessLog{
-				Format: "json",
-			})
-			require.NoError(t, err)
-
-			reqHost := requestdecorator.New(nil)
-
-			chain := alice.New()
-			chain = chain.Append(capture.Wrap)
-			chain = chain.Append(accesslog.WrapHandler(accesslogger))
-			handler, err := chain.Then(http.HandlerFunc(func(rw http.ResponseWriter, req *http.Request) {
-				reqHost.ServeHTTP(w, req, handlers["web"].ServeHTTP)
-
-				data := accesslog.GetLogData(req)
-				require.NotNil(t, data)
-
-				assert.Equal(t, test.expected, data.Core[accesslog.RouterName])
-			}))
-			require.NoError(t, err)
-
-			handler.ServeHTTP(w, req)
-		})
-	}
-}
-
->>>>>>> f174014d
 func TestRuntimeConfiguration(t *testing.T) {
 	testCases := []struct {
 		desc             string
@@ -839,14 +712,8 @@
 
 			serviceManager := service.NewManager(rtConf.Services, nil, nil, transportManager, proxyBuilderMock{})
 			middlewaresBuilder := middleware.NewBuilder(rtConf.Middlewares, serviceManager, nil)
-<<<<<<< HEAD
 			tlsManager := traefiktls.NewManager()
-			tlsManager.UpdateConfigs(context.Background(), nil, test.tlsOptions, nil)
-=======
-			chainBuilder := middleware.NewChainBuilder(nil, nil, nil)
-			tlsManager := tls.NewManager()
 			tlsManager.UpdateConfigs(t.Context(), nil, test.tlsOptions, nil)
->>>>>>> f174014d
 
 			parser, err := httpmuxer.NewSyntaxParser()
 			require.NoError(t, err)
