--- conflicted
+++ resolved
@@ -233,26 +233,6 @@
 type Providers struct {
 	ProvidersThrottleDuration ptypes.Duration `description:"Backends throttle duration: minimum duration between 2 events from providers before applying a new configuration. It avoids unnecessary reloads if multiples events are sent in a short amount of time." json:"providersThrottleDuration,omitempty" toml:"providersThrottleDuration,omitempty" yaml:"providersThrottleDuration,omitempty" export:"true"`
 
-<<<<<<< HEAD
-	Docker *docker.Provider      `description:"Enable Docker backend with default settings." json:"docker,omitempty" toml:"docker,omitempty" yaml:"docker,omitempty" label:"allowEmpty" file:"allowEmpty" export:"true"`
-	Swarm  *docker.SwarmProvider `description:"Enable Docker Swarm backend with default settings." json:"swarm,omitempty" toml:"swarm,omitempty" yaml:"swarm,omitempty" label:"allowEmpty" file:"allowEmpty" export:"true"`
-
-	File                   *file.Provider                 `description:"Enable File backend with default settings." json:"file,omitempty" toml:"file,omitempty" yaml:"file,omitempty" export:"true"`
-	KubernetesIngress      *ingress.Provider              `description:"Enable Kubernetes backend with default settings." json:"kubernetesIngress,omitempty" toml:"kubernetesIngress,omitempty" yaml:"kubernetesIngress,omitempty" label:"allowEmpty" file:"allowEmpty" export:"true"`
-	KubernetesIngressNGINX *ingressnginx.Provider         `description:"Enable Kubernetes Ingress NGINX provider." json:"kubernetesIngressNGINX,omitempty" toml:"kubernetesIngressNGINX,omitempty" yaml:"kubernetesIngressNGINX,omitempty" label:"allowEmpty" file:"allowEmpty" export:"true"`
-	KubernetesCRD          *crd.Provider                  `description:"Enable Kubernetes backend with default settings." json:"kubernetesCRD,omitempty" toml:"kubernetesCRD,omitempty" yaml:"kubernetesCRD,omitempty" label:"allowEmpty" file:"allowEmpty" export:"true"`
-	KubernetesGateway      *gateway.Provider              `description:"Enable Kubernetes gateway api provider with default settings." json:"kubernetesGateway,omitempty" toml:"kubernetesGateway,omitempty" yaml:"kubernetesGateway,omitempty" label:"allowEmpty" file:"allowEmpty" export:"true"`
-	Knative                *knative.Provider              `description:"Enables Knative provider." json:"knative,omitempty" toml:"knative,omitempty" yaml:"knative,omitempty" label:"allowEmpty" file:"allowEmpty" export:"true"`
-	Rest                   *rest.Provider                 `description:"Enable Rest backend with default settings." json:"rest,omitempty" toml:"rest,omitempty" yaml:"rest,omitempty" label:"allowEmpty" file:"allowEmpty" export:"true"`
-	ConsulCatalog          *consulcatalog.ProviderBuilder `description:"Enable ConsulCatalog backend with default settings." json:"consulCatalog,omitempty" toml:"consulCatalog,omitempty" yaml:"consulCatalog,omitempty" label:"allowEmpty" file:"allowEmpty" export:"true"`
-	Nomad                  *nomad.ProviderBuilder         `description:"Enable Nomad backend with default settings." json:"nomad,omitempty" toml:"nomad,omitempty" yaml:"nomad,omitempty" label:"allowEmpty" file:"allowEmpty" export:"true"`
-	Ecs                    *ecs.Provider                  `description:"Enable AWS ECS backend with default settings." json:"ecs,omitempty" toml:"ecs,omitempty" yaml:"ecs,omitempty" label:"allowEmpty" file:"allowEmpty" export:"true"`
-	Consul                 *consul.ProviderBuilder        `description:"Enable Consul backend with default settings." json:"consul,omitempty" toml:"consul,omitempty" yaml:"consul,omitempty" label:"allowEmpty" file:"allowEmpty"  export:"true"`
-	Etcd                   *etcd.Provider                 `description:"Enable Etcd backend with default settings." json:"etcd,omitempty" toml:"etcd,omitempty" yaml:"etcd,omitempty" label:"allowEmpty" file:"allowEmpty" export:"true"`
-	ZooKeeper              *zk.Provider                   `description:"Enable ZooKeeper backend with default settings." json:"zooKeeper,omitempty" toml:"zooKeeper,omitempty" yaml:"zooKeeper,omitempty" label:"allowEmpty" file:"allowEmpty" export:"true"`
-	Redis                  *redis.Provider                `description:"Enable Redis backend with default settings." json:"redis,omitempty" toml:"redis,omitempty" yaml:"redis,omitempty" label:"allowEmpty" file:"allowEmpty" export:"true"`
-	HTTP                   *http.Provider                 `description:"Enable HTTP backend with default settings." json:"http,omitempty" toml:"http,omitempty" yaml:"http,omitempty" label:"allowEmpty" file:"allowEmpty" export:"true"`
-=======
 	Docker                 *docker.Provider               `description:"Enables Docker provider." json:"docker,omitempty" toml:"docker,omitempty" yaml:"docker,omitempty" label:"allowEmpty" file:"allowEmpty" export:"true"`
 	Swarm                  *docker.SwarmProvider          `description:"Enables Docker Swarm provider." json:"swarm,omitempty" toml:"swarm,omitempty" yaml:"swarm,omitempty" label:"allowEmpty" file:"allowEmpty" export:"true"`
 	File                   *file.Provider                 `description:"Enables File provider." json:"file,omitempty" toml:"file,omitempty" yaml:"file,omitempty" export:"true"`
@@ -260,6 +240,7 @@
 	KubernetesIngressNGINX *ingressnginx.Provider         `description:"Enables Kubernetes Ingress NGINX provider." json:"kubernetesIngressNGINX,omitempty" toml:"kubernetesIngressNGINX,omitempty" yaml:"kubernetesIngressNGINX,omitempty" label:"allowEmpty" file:"allowEmpty" export:"true"`
 	KubernetesCRD          *crd.Provider                  `description:"Enables Kubernetes CRD provider." json:"kubernetesCRD,omitempty" toml:"kubernetesCRD,omitempty" yaml:"kubernetesCRD,omitempty" label:"allowEmpty" file:"allowEmpty" export:"true"`
 	KubernetesGateway      *gateway.Provider              `description:"Enables Kubernetes Gateway API provider." json:"kubernetesGateway,omitempty" toml:"kubernetesGateway,omitempty" yaml:"kubernetesGateway,omitempty" label:"allowEmpty" file:"allowEmpty" export:"true"`
+	Knative                *knative.Provider              `description:"Enables Knative provider." json:"knative,omitempty" toml:"knative,omitempty" yaml:"knative,omitempty" label:"allowEmpty" file:"allowEmpty" export:"true"`
 	Rest                   *rest.Provider                 `description:"Enables Rest provider." json:"rest,omitempty" toml:"rest,omitempty" yaml:"rest,omitempty" label:"allowEmpty" file:"allowEmpty" export:"true"`
 	ConsulCatalog          *consulcatalog.ProviderBuilder `description:"Enables Consul Catalog provider." json:"consulCatalog,omitempty" toml:"consulCatalog,omitempty" yaml:"consulCatalog,omitempty" label:"allowEmpty" file:"allowEmpty" export:"true"`
 	Nomad                  *nomad.ProviderBuilder         `description:"Enables Nomad provider." json:"nomad,omitempty" toml:"nomad,omitempty" yaml:"nomad,omitempty" label:"allowEmpty" file:"allowEmpty" export:"true"`
@@ -269,7 +250,6 @@
 	ZooKeeper              *zk.Provider                   `description:"Enables ZooKeeper provider." json:"zooKeeper,omitempty" toml:"zooKeeper,omitempty" yaml:"zooKeeper,omitempty" label:"allowEmpty" file:"allowEmpty" export:"true"`
 	Redis                  *redis.Provider                `description:"Enables Redis provider." json:"redis,omitempty" toml:"redis,omitempty" yaml:"redis,omitempty" label:"allowEmpty" file:"allowEmpty" export:"true"`
 	HTTP                   *http.Provider                 `description:"Enables HTTP provider." json:"http,omitempty" toml:"http,omitempty" yaml:"http,omitempty" label:"allowEmpty" file:"allowEmpty" export:"true"`
->>>>>>> 3f23afb2
 
 	Plugin map[string]PluginConf `description:"Plugins configuration." json:"plugin,omitempty" toml:"plugin,omitempty" yaml:"plugin,omitempty"`
 }
