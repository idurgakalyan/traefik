<template>
  <page-default>
    <section class="app-section">
      <div class="app-section-wrap app-boxed app-boxed-xl q-pl-md q-pr-md q-pt-xl q-pb-xl">
        <div
          v-if="!loading"
          class="row items-start"
        >
          <div
            v-if="entryPoints.length"
            class="col-12 col-md-3 q-mb-lg path-block"
          >
            <div class="row no-wrap items-center q-mb-lg app-title">
              <q-icon name="eva-log-in-outline" />
              <div class="app-title-label">
                Entrypoints
              </div>
            </div>
            <div class="row items-start q-col-gutter-lg">
              <div class="col-12 col-md-8">
                <div class="row items-start q-col-gutter-md">
                  <div
                    v-for="(entryPoint, index) in entryPoints"
                    :key="index"
                    class="col-12"
                  >
                    <panel-entry
                      type="detail"
                      ex-size="true"
                      :name="entryPoint.name"
                      :address="entryPoint.address"
                    />
                  </div>
                </div>
              </div>
              <div class="col-12 col-md-4 xs-hide sm-hide">
                <q-icon
                  name="eva-arrow-forward-outline"
                  class="arrow"
                />
              </div>
            </div>
          </div>

          <div
            v-if="routerByName.item.name"
            class="col-12 col-md-3 q-mb-lg path-block"
          >
            <div class="row no-wrap items-center q-mb-lg app-title">
              <q-icon name="eva-globe-outline" />
              <div class="app-title-label">
                {{ routerType }}
              </div>
            </div>
            <div class="row items-start q-col-gutter-lg">
              <div class="col-12 col-md-8">
                <div class="row items-start q-col-gutter-md">
                  <div class="col-12">
                    <panel-entry
                      focus="true"
                      type="detail"
                      name="router"
                      :address="routerByName.item.name"
                    />
                  </div>
                </div>
              </div>
              <div class="col-12 col-md-4 xs-hide sm-hide">
                <q-icon
                  name="eva-arrow-forward-outline"
                  class="arrow"
                />
              </div>
            </div>
          </div>

          <div
            v-if="hasMiddlewares"
            class="col-12 col-md-3 q-mb-lg path-block"
          >
            <div class="row no-wrap items-center q-mb-lg app-title">
              <q-icon name="eva-layers" />
              <div class="app-title-label">
                {{ middlewareType }}
              </div>
            </div>
            <div class="row items-start q-col-gutter-lg">
              <div class="col-12 col-md-8">
                <div class="row items-start q-col-gutter-md">
                  <div
                    v-for="(middleware, index) in middlewares"
                    :key="index"
                    class="col-12"
                  >
                    <panel-entry
                      type="detail"
                      name="Middleware"
                      :address="middleware.type"
                    />
                  </div>
                </div>
              </div>
              <div class="col-12 col-md-4 xs-hide sm-hide">
                <q-icon
                  name="eva-arrow-forward-outline"
                  class="arrow"
                />
              </div>
            </div>
          </div>

          <div
            v-if="routerByName.item.service"
            class="service col-12 col-md-3 q-mb-lg path-block"
            @click="$router.push({ path: `/${protocol}/services/${getServiceId(routerByName.item)}`})"
          >
            <div class="row no-wrap items-center q-mb-lg app-title">
              <q-icon name="eva-flash" />
              <div class="app-title-label">
                Service
              </div>
            </div>
            <div class="row items-start q-col-gutter-lg">
              <div class="col-12 col-md-8">
                <div class="row items-start q-col-gutter-md">
                  <div class="col-12">
                    <panel-entry
                      type="detail"
                      name="Service"
                      :address="routerByName.item.service"
                    />
                  </div>
                </div>
              </div>
            </div>
          </div>
        </div>
        <div
          v-else
          class="row items-start"
        >
          <div class="col-12">
            <p
              v-for="n in 4"
              :key="n"
              class="flex"
            >
              <SkeletonBox
                :min-width="15"
                :max-width="15"
                style="margin-right: 2%"
              /> <SkeletonBox
                :min-width="50"
                :max-width="83"
              />
            </p>
          </div>
        </div>
      </div>
    </section>

    <section class="app-section">
      <div class="app-section-wrap app-boxed app-boxed-xl q-pl-md q-pr-md q-pt-xl q-pb-xl">
        <div
          v-if="!loading"
          class="row items-start q-col-gutter-md"
        >
          <div
            v-if="routerByName.item"
            class="col-12 col-md-4 q-mb-lg path-block"
          >
            <div class="row no-wrap items-center q-mb-lg app-title">
              <q-icon name="eva-info" />
              <div class="app-title-label">
                Router Details
              </div>
            </div>
            <div class="row items-start q-col-gutter-lg">
              <div class="col-12">
                <div class="row items-start q-col-gutter-md">
                  <div class="col-12">
                    <panel-router-details
                      :data="routerByName.item"
                      :protocol="protocol"
                    />
                  </div>
                </div>
              </div>
            </div>
          </div>

          <div
            v-if="protocol !== 'udp'"
            class="col-12 col-md-4 q-mb-lg path-block"
          >
            <div class="row no-wrap items-center q-mb-lg app-title">
              <q-icon name="eva-shield" />
              <div class="app-title-label">
                TLS
              </div>
            </div>
            <div class="row items-start q-col-gutter-lg">
              <div class="col-12">
                <div class="row items-start q-col-gutter-md">
                  <div class="col-12">
                    <panel-t-l-s
                      :data="routerByName.item.tls"
                      :protocol="protocol"
                    />
                  </div>
                </div>
              </div>
            </div>
          </div>

          <div
            v-if="protocol !== 'udp'"
            class="col-12 col-md-4 q-mb-lg path-block"
          >
            <div class="row no-wrap items-center q-mb-lg app-title">
              <q-icon name="eva-layers" />
              <div class="app-title-label">
                Middlewares
              </div>
            </div>
            <div class="row items-start q-col-gutter-lg">
              <div class="col-12">
                <div class="row items-start q-col-gutter-md">
                  <div class="col-12">
                    <panel-middlewares :data="middlewares" />
                  </div>
                </div>
              </div>
            </div>
          </div>
        </div>
        <div
          v-else
          class="row items-start"
        >
          <div class="col-12">
            <p
              v-for="n in 4"
              :key="n"
              class="flex"
            >
              <SkeletonBox
                :min-width="15"
                :max-width="15"
                style="margin-right: 2%"
              /> <SkeletonBox
                :min-width="50"
                :max-width="83"
              />
            </p>
          </div>
        </div>
      </div>
    </section>
  </page-default>
</template>

<script>
import { defineComponent } from 'vue'
import { mapActions, mapGetters } from 'vuex'
import PageDefault from '../../components/_commons/PageDefault.vue'
import SkeletonBox from '../../components/_commons/SkeletonBox.vue'
import PanelEntry from '../../components/dashboard/PanelEntry.vue'
import PanelRouterDetails from '../../components/_commons/PanelRouterDetails.vue'
import PanelTLS from '../../components/_commons/PanelTLS.vue'
import PanelMiddlewares from '../../components/_commons/PanelMiddlewares.vue'

export default defineComponent({
  name: 'PageRouterDetail',
  components: {
    PageDefault,
    SkeletonBox,
    PanelEntry,
    PanelRouterDetails,
    PanelTLS,
    PanelMiddlewares
  },
  props: {
<<<<<<< HEAD
    name: {
      default: '',
      type: String
    },
    type: {
      default: '',
      type: String
    }
=======
    name: { type: String, default: undefined, required: false },
    type: { type: String, default: undefined, required: false }
>>>>>>> 21c6edcf
  },
  data () {
    return {
      loading: true,
      entryPoints: [],
      middlewares: [],
      timeOutGetAll: null
    }
  },
  computed: {
    hasTLSConfiguration () {
      return this.routerByName.item.tls
    },
    middlewareType () {
      return this.$route.meta.protocol.toUpperCase() + ' Middlewares'
    },
    routerType () {
      return this.$route.meta.protocol.toUpperCase() + ' Router'
    },
    ...mapGetters('http', { http_routerByName: 'routerByName' }),
    ...mapGetters('tcp', { tcp_routerByName: 'routerByName' }),
    ...mapGetters('udp', { udp_routerByName: 'routerByName' }),
    hasMiddlewares () {
      return this.$route.meta.protocol !== 'udp' && this.middlewares.length > 0
    },
    protocol () {
      return this.$route.meta.protocol
    },
    routerByName () {
      return this[`${this.protocol}_routerByName`]
    },
    getRouterByName () {
      return this[`${this.protocol}_getRouterByName`]
    },
    getMiddlewareByName () {
      return this[`${this.protocol}_getMiddlewareByName`]
    }
  },
  created () {
    this.refreshAll()
  },
  beforeUnmount () {
    clearInterval(this.timeOutGetAll)
    this.$store.commit('http/getRouterByNameClear')
    this.$store.commit('tcp/getRouterByNameClear')
    this.$store.commit('udp/getRouterByNameClear')
  },
  methods: {
    ...mapActions('http', { http_getRouterByName: 'getRouterByName', http_getMiddlewareByName: 'getMiddlewareByName' }),
    ...mapActions('tcp', { tcp_getRouterByName: 'getRouterByName', tcp_getMiddlewareByName: 'getMiddlewareByName' }),
    ...mapActions('udp', { udp_getRouterByName: 'getRouterByName' }),
    ...mapActions('entrypoints', { getEntrypointsByName: 'getByName' }),
    refreshAll () {
      if (this.routerByName.loading) {
        return
      }
      this.onGetAll()
    },
    onGetAll () {
      this.getRouterByName(this.name)
        .then(body => {
          if (!body) {
            this.loading = false
            return
          }
          // Get entryPoints
          if (body.using) {
            for (const entryPoint in body.using) {
              if (Object.getOwnPropertyDescriptor(body.using, entryPoint)) {
                this.getEntrypointsByName(body.using[entryPoint])
                  .then(body => {
                    if (body) {
                      this.entryPoints.push(body)
                    }
                  })
                  .catch(error => {
                    console.log('Error -> entrypoints/byName', error)
                  })
              }
            }
          }
          // Get middlewares
          if (body.middlewares) {
            for (const middleware in body.middlewares) {
              if (Object.getOwnPropertyDescriptor(body.middlewares, middleware)) {
                this.getMiddlewareByName(body.middlewares[middleware])
                  .then(body => {
                    if (body) {
                      this.middlewares.push(body)
                    }
                  })
                  .catch(error => {
                    console.log('Error -> middlewares/byName', error)
                  })
              }
            }
          }
          clearTimeout(this.timeOutGetAll)
          this.timeOutGetAll = setTimeout(() => {
            this.loading = false
          }, 300)
        })
        .catch(error => {
          console.log('Error -> routers/byName', error)
        })
    },
    getServiceId (data) {
      const words = data.service.split('@')
      if (words.length === 2) {
        return data.service
      }

      return `${encodeURIComponent(data.service)}@${data.provider}`
    }
  }
})
</script>

<style scoped lang="scss">
  @import "../../css/sass/variables";

  .path-block {
    .arrow {
      font-size: 40px;
      margin-top: 20px;
      margin-left: 20px;
      color: #b2b2b2;
    }

    &.service {
      cursor: pointer;
    }
  }

</style><|MERGE_RESOLUTION|>--- conflicted
+++ resolved
@@ -281,19 +281,16 @@
     PanelMiddlewares
   },
   props: {
-<<<<<<< HEAD
     name: {
+      type: String,
       default: '',
-      type: String
+      required: false
     },
     type: {
+      type: String,
       default: '',
-      type: String
-    }
-=======
-    name: { type: String, default: undefined, required: false },
-    type: { type: String, default: undefined, required: false }
->>>>>>> 21c6edcf
+      required: false
+    }
   },
   data () {
     return {
