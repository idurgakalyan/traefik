--- conflicted
+++ resolved
@@ -89,10 +89,5 @@
         env:
           VITE_APP_BASE_API_URL: "/api"
         run: |
-<<<<<<< HEAD
           yarn install
-          yarn test:unit:ci
-=======
-          yarn --cwd webui install --ignore-scripts
-          yarn --cwd webui test:unit:ci
->>>>>>> e15c1196
+          yarn test:unit:ci