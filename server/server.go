package server

import (
	"context"
	"crypto/tls"
	"crypto/x509"
	"encoding/json"
	"errors"
	"fmt"
	"io/ioutil"
	stdlog "log"
	"net"
	"net/http"
	"net/url"
	"os"
	"os/signal"
	"reflect"
	"regexp"
	"sort"
	"strings"
	"sync"
	"time"

	"github.com/armon/go-proxyproto"
	"github.com/containous/mux"
	"github.com/containous/traefik/cluster"
	"github.com/containous/traefik/configuration"
	"github.com/containous/traefik/healthcheck"
	"github.com/containous/traefik/log"
	"github.com/containous/traefik/metrics"
	"github.com/containous/traefik/middlewares"
	"github.com/containous/traefik/middlewares/accesslog"
	mauth "github.com/containous/traefik/middlewares/auth"
	"github.com/containous/traefik/middlewares/tracing"
	"github.com/containous/traefik/provider"
	"github.com/containous/traefik/safe"
	"github.com/containous/traefik/server/cookie"
	traefikTls "github.com/containous/traefik/tls"
	"github.com/containous/traefik/types"
	"github.com/containous/traefik/whitelist"
	"github.com/eapache/channels"
	"github.com/sirupsen/logrus"
	thoas_stats "github.com/thoas/stats"
	"github.com/urfave/negroni"
	"github.com/vulcand/oxy/connlimit"
	"github.com/vulcand/oxy/forward"
	"github.com/vulcand/oxy/ratelimit"
	"github.com/vulcand/oxy/roundrobin"
	"github.com/vulcand/oxy/utils"
	"golang.org/x/net/http2"
)

const (
	defaultRedirectRegex = `^(?:https?:\/\/)?([\w\._-]+)(?::\d+)?(.*)$`
)

var (
	httpServerLogger = stdlog.New(log.WriterLevel(logrus.DebugLevel), "", 0)
)

// Server is the reverse-proxy/load-balancer engine
type Server struct {
	serverEntryPoints             serverEntryPoints
	configurationChan             chan types.ConfigMessage
	configurationValidatedChan    chan types.ConfigMessage
	signals                       chan os.Signal
	stopChan                      chan bool
	providers                     []provider.Provider
	currentConfigurations         safe.Safe
	providerConfigUpdateMap       map[string]chan types.ConfigMessage
	globalConfiguration           configuration.GlobalConfiguration
	accessLoggerMiddleware        *accesslog.LogHandler
	tracingMiddleware             *tracing.Tracing
	routinesPool                  *safe.Pool
	leadership                    *cluster.Leadership
	defaultForwardingRoundTripper http.RoundTripper
	metricsRegistry               metrics.Registry
}

type serverEntryPoints map[string]*serverEntryPoint

type serverEntryPoint struct {
	httpServer *http.Server
	listener   net.Listener
	httpRouter *middlewares.HandlerSwitcher
	certs      safe.Safe
}

type serverRoute struct {
	route              *mux.Route
	stripPrefixes      []string
	stripPrefixesRegex []string
	addPrefix          string
	replacePath        string
	replacePathRegex   string
}

// NewServer returns an initialized Server.
func NewServer(globalConfiguration configuration.GlobalConfiguration) *Server {
	server := new(Server)

	server.serverEntryPoints = make(map[string]*serverEntryPoint)
	server.configurationChan = make(chan types.ConfigMessage, 100)
	server.configurationValidatedChan = make(chan types.ConfigMessage, 100)
	server.signals = make(chan os.Signal, 1)
	server.stopChan = make(chan bool, 1)
	server.providers = []provider.Provider{}
	server.configureSignals()
	currentConfigurations := make(types.Configurations)
	server.currentConfigurations.Set(currentConfigurations)
	server.providerConfigUpdateMap = make(map[string]chan types.ConfigMessage)
	server.globalConfiguration = globalConfiguration
	if server.globalConfiguration.API != nil {
		server.globalConfiguration.API.CurrentConfigurations = &server.currentConfigurations
	}

	server.routinesPool = safe.NewPool(context.Background())
	server.defaultForwardingRoundTripper = createHTTPTransport(globalConfiguration)

	server.tracingMiddleware = globalConfiguration.Tracing
	if globalConfiguration.Tracing != nil && globalConfiguration.Tracing.Backend != "" {
		server.tracingMiddleware.Setup()
	}

	server.metricsRegistry = metrics.NewVoidRegistry()
	if globalConfiguration.Metrics != nil {
		server.registerMetricClients(globalConfiguration.Metrics)
	}

	if globalConfiguration.Cluster != nil {
		// leadership creation if cluster mode
		server.leadership = cluster.NewLeadership(server.routinesPool.Ctx(), globalConfiguration.Cluster)
	}

	if globalConfiguration.AccessLogsFile != "" {
		globalConfiguration.AccessLog = &types.AccessLog{FilePath: globalConfiguration.AccessLogsFile, Format: accesslog.CommonFormat}
	}

	if globalConfiguration.AccessLog != nil {
		var err error
		server.accessLoggerMiddleware, err = accesslog.NewLogHandler(globalConfiguration.AccessLog)
		if err != nil {
			log.Warnf("Unable to create log handler: %s", err)
		}
	}
	return server
}

// createHTTPTransport creates an http.Transport configured with the GlobalConfiguration settings.
// For the settings that can't be configured in Traefik it uses the default http.Transport settings.
// An exception to this is the MaxIdleConns setting as we only provide the option MaxIdleConnsPerHost
// in Traefik at this point in time. Setting this value to the default of 100 could lead to confusing
// behaviour and backwards compatibility issues.
func createHTTPTransport(globalConfiguration configuration.GlobalConfiguration) *http.Transport {
	dialer := &net.Dialer{
		Timeout:   configuration.DefaultDialTimeout,
		KeepAlive: 30 * time.Second,
		DualStack: true,
	}
	if globalConfiguration.ForwardingTimeouts != nil {
		dialer.Timeout = time.Duration(globalConfiguration.ForwardingTimeouts.DialTimeout)
	}

	transport := &http.Transport{
		Proxy:                 http.ProxyFromEnvironment,
		DialContext:           dialer.DialContext,
		MaxIdleConnsPerHost:   globalConfiguration.MaxIdleConnsPerHost,
		IdleConnTimeout:       90 * time.Second,
		TLSHandshakeTimeout:   10 * time.Second,
		ExpectContinueTimeout: 1 * time.Second,
	}
	if globalConfiguration.ForwardingTimeouts != nil {
		transport.ResponseHeaderTimeout = time.Duration(globalConfiguration.ForwardingTimeouts.ResponseHeaderTimeout)
	}
	if globalConfiguration.InsecureSkipVerify {
		transport.TLSClientConfig = &tls.Config{InsecureSkipVerify: true}
	}
	if len(globalConfiguration.RootCAs) > 0 {
		transport.TLSClientConfig = &tls.Config{
			RootCAs: createRootCACertPool(globalConfiguration.RootCAs),
		}
	}
	http2.ConfigureTransport(transport)

	return transport
}

func createRootCACertPool(rootCAs traefikTls.RootCAs) *x509.CertPool {
	roots := x509.NewCertPool()

	for _, cert := range rootCAs {
		certContent, err := cert.Read()
		if err != nil {
			log.Error("Error while read RootCAs", err)
			continue
		}
		roots.AppendCertsFromPEM(certContent)
	}

	return roots
}

// Start starts the server.
func (s *Server) Start() {
	s.startHTTPServers()
	s.startLeadership()
	s.routinesPool.Go(func(stop chan bool) {
		s.listenProviders(stop)
	})
	s.routinesPool.Go(func(stop chan bool) {
		s.listenConfigurations(stop)
	})
	s.configureProviders()
	s.startProviders()
	go s.listenSignals()
}

// Wait blocks until server is shutted down.
func (s *Server) Wait() {
	<-s.stopChan
}

// Stop stops the server
func (s *Server) Stop() {
	defer log.Info("Server stopped")
	var wg sync.WaitGroup
	for sepn, sep := range s.serverEntryPoints {
		wg.Add(1)
		go func(serverEntryPointName string, serverEntryPoint *serverEntryPoint) {
			defer wg.Done()
			graceTimeOut := time.Duration(s.globalConfiguration.LifeCycle.GraceTimeOut)
			ctx, cancel := context.WithTimeout(context.Background(), graceTimeOut)
			log.Debugf("Waiting %s seconds before killing connections on entrypoint %s...", graceTimeOut, serverEntryPointName)
			if err := serverEntryPoint.httpServer.Shutdown(ctx); err != nil {
				log.Debugf("Wait is over due to: %s", err)
				serverEntryPoint.httpServer.Close()
			}
			cancel()
			log.Debugf("Entrypoint %s closed", serverEntryPointName)
		}(sepn, sep)
	}
	wg.Wait()
	s.stopChan <- true
}

// Close destroys the server
func (s *Server) Close() {
	ctx, cancel := context.WithTimeout(context.Background(), time.Duration(s.globalConfiguration.LifeCycle.GraceTimeOut))
	go func(ctx context.Context) {
		<-ctx.Done()
		if ctx.Err() == context.Canceled {
			return
		} else if ctx.Err() == context.DeadlineExceeded {
			log.Warn("Timeout while stopping traefik, killing instance ✝")
			os.Exit(1)
		}
	}(ctx)
	stopMetricsClients()
	s.stopLeadership()
	s.routinesPool.Cleanup()
	close(s.configurationChan)
	close(s.configurationValidatedChan)
	signal.Stop(s.signals)
	close(s.signals)
	close(s.stopChan)
	if s.accessLoggerMiddleware != nil {
		if err := s.accessLoggerMiddleware.Close(); err != nil {
			log.Errorf("Error closing access log file: %s", err)
		}
	}
	cancel()
}

func (s *Server) startLeadership() {
	if s.leadership != nil {
		s.leadership.Participate(s.routinesPool)
	}
}

func (s *Server) stopLeadership() {
	if s.leadership != nil {
		s.leadership.Stop()
	}
}

func (s *Server) startHTTPServers() {
	s.serverEntryPoints = s.buildEntryPoints(s.globalConfiguration)

	for newServerEntryPointName, newServerEntryPoint := range s.serverEntryPoints {
		serverEntryPoint := s.setupServerEntryPoint(newServerEntryPointName, newServerEntryPoint)
		go s.startServer(serverEntryPoint, s.globalConfiguration)
	}
}

func (s *Server) setupServerEntryPoint(newServerEntryPointName string, newServerEntryPoint *serverEntryPoint) *serverEntryPoint {
	serverMiddlewares := []negroni.Handler{middlewares.NegroniRecoverHandler()}
	serverInternalMiddlewares := []negroni.Handler{middlewares.NegroniRecoverHandler()}

	if s.tracingMiddleware.IsEnabled() {
		serverMiddlewares = append(serverMiddlewares, s.tracingMiddleware.NewEntryPoint(newServerEntryPointName))
	}

	if s.accessLoggerMiddleware != nil {
		serverMiddlewares = append(serverMiddlewares, s.accessLoggerMiddleware)
	}
	if s.metricsRegistry.IsEnabled() {
		serverMiddlewares = append(serverMiddlewares, middlewares.NewMetricsWrapper(s.metricsRegistry, newServerEntryPointName))
	}
	if s.globalConfiguration.API != nil {
		if s.globalConfiguration.API.Stats == nil {
			s.globalConfiguration.API.Stats = thoas_stats.New()
		}
		serverMiddlewares = append(serverMiddlewares, s.globalConfiguration.API.Stats)
		if s.globalConfiguration.API.Statistics != nil {
			if s.globalConfiguration.API.StatsRecorder == nil {
				s.globalConfiguration.API.StatsRecorder = middlewares.NewStatsRecorder(s.globalConfiguration.API.Statistics.RecentErrors)
			}
			serverMiddlewares = append(serverMiddlewares, s.globalConfiguration.API.StatsRecorder)
		}

	}
	if s.globalConfiguration.EntryPoints[newServerEntryPointName].Auth != nil {
		authMiddleware, err := mauth.NewAuthenticator(s.globalConfiguration.EntryPoints[newServerEntryPointName].Auth, s.tracingMiddleware)
		if err != nil {
			log.Fatal("Error starting server: ", err)
		}
		serverMiddlewares = append(serverMiddlewares, s.wrapNegroniHandlerWithAccessLog(authMiddleware, fmt.Sprintf("Auth for entrypoint %s", newServerEntryPointName)))
		serverInternalMiddlewares = append(serverInternalMiddlewares, authMiddleware)
	}
	if s.globalConfiguration.EntryPoints[newServerEntryPointName].Compress {
		serverMiddlewares = append(serverMiddlewares, &middlewares.Compress{})
	}
	if len(s.globalConfiguration.EntryPoints[newServerEntryPointName].WhitelistSourceRange) > 0 {
		ipWhitelistMiddleware, err := middlewares.NewIPWhitelister(s.globalConfiguration.EntryPoints[newServerEntryPointName].WhitelistSourceRange)
		if err != nil {
			log.Fatal("Error starting server: ", err)
		}
		serverMiddlewares = append(serverMiddlewares, s.wrapNegroniHandlerWithAccessLog(ipWhitelistMiddleware, fmt.Sprintf("ipwhitelister for entrypoint %s", newServerEntryPointName)))
		serverInternalMiddlewares = append(serverInternalMiddlewares, ipWhitelistMiddleware)
	}
	newSrv, listener, err := s.prepareServer(newServerEntryPointName, s.globalConfiguration.EntryPoints[newServerEntryPointName], newServerEntryPoint.httpRouter, serverMiddlewares, serverInternalMiddlewares)
	if err != nil {
		log.Fatal("Error preparing server: ", err)
	}
	serverEntryPoint := s.serverEntryPoints[newServerEntryPointName]
	serverEntryPoint.httpServer = newSrv
	serverEntryPoint.listener = listener

	return serverEntryPoint
}

func (s *Server) listenProviders(stop chan bool) {
	for {
		select {
		case <-stop:
			return
		case configMsg, ok := <-s.configurationChan:
			if !ok || configMsg.Configuration == nil {
				return
			}
			s.preLoadConfiguration(configMsg)
		}
	}
}

func (s *Server) preLoadConfiguration(configMsg types.ConfigMessage) {
	providersThrottleDuration := time.Duration(s.globalConfiguration.ProvidersThrottleDuration)
	s.defaultConfigurationValues(configMsg.Configuration)
	currentConfigurations := s.currentConfigurations.Get().(types.Configurations)
	jsonConf, _ := json.Marshal(configMsg.Configuration)
	log.Debugf("Configuration received from provider %s: %s", configMsg.ProviderName, string(jsonConf))
	if configMsg.Configuration == nil || configMsg.Configuration.Backends == nil && configMsg.Configuration.Frontends == nil && configMsg.Configuration.TLS == nil {
		log.Infof("Skipping empty Configuration for provider %s", configMsg.ProviderName)
	} else if reflect.DeepEqual(currentConfigurations[configMsg.ProviderName], configMsg.Configuration) {
		log.Infof("Skipping same configuration for provider %s", configMsg.ProviderName)
	} else {
		providerConfigUpdateCh, ok := s.providerConfigUpdateMap[configMsg.ProviderName]
		if !ok {
			providerConfigUpdateCh = make(chan types.ConfigMessage)
			s.providerConfigUpdateMap[configMsg.ProviderName] = providerConfigUpdateCh
			s.routinesPool.Go(func(stop chan bool) {
				throttleProviderConfigReload(providersThrottleDuration, s.configurationValidatedChan, providerConfigUpdateCh, stop)
			})
		}
		providerConfigUpdateCh <- configMsg
	}
}

// throttleProviderConfigReload throttles the configuration reload speed for a single provider.
// It will immediately publish a new configuration and then only publish the next configuration after the throttle duration.
// Note that in the case it receives N new configs in the timeframe of the throttle duration after publishing,
// it will publish the last of the newly received configurations.
func throttleProviderConfigReload(throttle time.Duration, publish chan<- types.ConfigMessage, in <-chan types.ConfigMessage, stop chan bool) {
	ring := channels.NewRingChannel(1)
	defer ring.Close()

	safe.Go(func() {
		for {
			select {
			case <-stop:
				return
			case nextConfig := <-ring.Out():
				publish <- nextConfig.(types.ConfigMessage)
				time.Sleep(throttle)
			}
		}
	})

	for {
		select {
		case <-stop:
			return
		case nextConfig := <-in:
			ring.In() <- nextConfig
		}
	}
}

func (s *Server) defaultConfigurationValues(configuration *types.Configuration) {
	if configuration == nil || configuration.Frontends == nil {
		return
	}
	configureFrontends(configuration.Frontends, s.globalConfiguration.DefaultEntryPoints)
	configureBackends(configuration.Backends)
}

func (s *Server) listenConfigurations(stop chan bool) {
	for {
		select {
		case <-stop:
			return
		case configMsg, ok := <-s.configurationValidatedChan:
			if !ok || configMsg.Configuration == nil {
				return
			}
			s.loadConfiguration(configMsg)
		}
	}
}

// loadConfiguration manages dynamically frontends, backends and TLS configurations
func (s *Server) loadConfiguration(configMsg types.ConfigMessage) {
	currentConfigurations := s.currentConfigurations.Get().(types.Configurations)

	// Copy configurations to new map so we don't change current if LoadConfig fails
	newConfigurations := make(types.Configurations)
	for k, v := range currentConfigurations {
		newConfigurations[k] = v
	}
	newConfigurations[configMsg.ProviderName] = configMsg.Configuration

	newServerEntryPoints, err := s.loadConfig(newConfigurations, s.globalConfiguration)
	if err == nil {
		for newServerEntryPointName, newServerEntryPoint := range newServerEntryPoints {
			s.serverEntryPoints[newServerEntryPointName].httpRouter.UpdateHandler(newServerEntryPoint.httpRouter.GetHandler())
			if s.globalConfiguration.EntryPoints[newServerEntryPointName].TLS == nil {
				if newServerEntryPoint.certs.Get() != nil {
					log.Debugf("Certificates not added to non-TLS entryPoint %s.", newServerEntryPointName)
				}
			} else {
				s.serverEntryPoints[newServerEntryPointName].certs.Set(newServerEntryPoint.certs.Get())
			}
			log.Infof("Server configuration reloaded on %s", s.serverEntryPoints[newServerEntryPointName].httpServer.Addr)
		}
		s.currentConfigurations.Set(newConfigurations)
		s.postLoadConfiguration()
	} else {
		log.Error("Error loading new configuration, aborted ", err)
	}
}

// loadHTTPSConfiguration add/delete HTTPS certificate managed dynamically
func (s *Server) loadHTTPSConfiguration(configurations types.Configurations, defaultEntryPoints configuration.DefaultEntryPoints) (map[string]*traefikTls.DomainsCertificates, error) {
	newEPCertificates := make(map[string]*traefikTls.DomainsCertificates)
	// Get all certificates
	for _, configuration := range configurations {
<<<<<<< HEAD
		if configuration.TLSConfiguration != nil && len(configuration.TLSConfiguration) > 0 {
			if err := traefikTls.SortTLSConfigurationPerEntryPoints(configuration.TLSConfiguration, newEPCertificates, defaultEntryPoints); err != nil {
=======
		if configuration.TLS != nil && len(configuration.TLS) > 0 {
			if err := traefikTls.SortTLSPerEntryPoints(configuration.TLS, newEPCertificates); err != nil {
>>>>>>> 4afb3977
				return nil, err
			}
		}
	}
	return newEPCertificates, nil
}

// getCertificate allows to customize tlsConfig.Getcertificate behaviour to get the certificates inserted dynamically
func (s *serverEntryPoint) getCertificate(clientHello *tls.ClientHelloInfo) (*tls.Certificate, error) {
	if s.certs.Get() != nil {
		domainToCheck := types.CanonicalDomain(clientHello.ServerName)
		for domains, cert := range *s.certs.Get().(*traefikTls.DomainsCertificates) {
			for _, domain := range strings.Split(domains, ",") {
				selector := "^" + strings.Replace(domain, "*.", "[^\\.]*\\.?", -1) + "$"
				domainCheck, _ := regexp.MatchString(selector, domainToCheck)
				if domainCheck {
					return cert, nil
				}
			}
		}
	}
	return nil, nil
}

func (s *Server) postLoadConfiguration() {
	if s.globalConfiguration.ACME == nil {
		return
	}
	if s.leadership != nil && !s.leadership.IsLeader() {
		return
	}
	if s.globalConfiguration.ACME.OnHostRule {
		currentConfigurations := s.currentConfigurations.Get().(types.Configurations)
		for _, config := range currentConfigurations {
			for _, frontend := range config.Frontends {

				// check if one of the frontend entrypoints is configured with TLS
				// and is configured with ACME
				acmeEnabled := false
				for _, entryPoint := range frontend.EntryPoints {
					if s.globalConfiguration.ACME.EntryPoint == entryPoint && s.globalConfiguration.EntryPoints[entryPoint].TLS != nil {
						acmeEnabled = true
						break
					}
				}

				if acmeEnabled {
					for _, route := range frontend.Routes {
						rules := Rules{}
						domains, err := rules.ParseDomains(route.Rule)
						if err != nil {
							log.Errorf("Error parsing domains: %v", err)
						} else {
							s.globalConfiguration.ACME.LoadCertificateForDomains(domains)
						}
					}
				}
			}
		}
	}
}

func (s *Server) configureProviders() {
	// configure providers
	if s.globalConfiguration.Docker != nil {
		s.providers = append(s.providers, s.globalConfiguration.Docker)
	}
	if s.globalConfiguration.Marathon != nil {
		s.providers = append(s.providers, s.globalConfiguration.Marathon)
	}
	if s.globalConfiguration.File != nil {
		s.providers = append(s.providers, s.globalConfiguration.File)
	}
	if s.globalConfiguration.Rest != nil {
		s.providers = append(s.providers, s.globalConfiguration.Rest)
		s.globalConfiguration.Rest.CurrentConfigurations = &s.currentConfigurations
	}
	if s.globalConfiguration.Consul != nil {
		s.providers = append(s.providers, s.globalConfiguration.Consul)
	}
	if s.globalConfiguration.ConsulCatalog != nil {
		s.providers = append(s.providers, s.globalConfiguration.ConsulCatalog)
	}
	if s.globalConfiguration.Etcd != nil {
		s.providers = append(s.providers, s.globalConfiguration.Etcd)
	}
	if s.globalConfiguration.Zookeeper != nil {
		s.providers = append(s.providers, s.globalConfiguration.Zookeeper)
	}
	if s.globalConfiguration.Boltdb != nil {
		s.providers = append(s.providers, s.globalConfiguration.Boltdb)
	}
	if s.globalConfiguration.Kubernetes != nil {
		s.providers = append(s.providers, s.globalConfiguration.Kubernetes)
	}
	if s.globalConfiguration.Mesos != nil {
		s.providers = append(s.providers, s.globalConfiguration.Mesos)
	}
	if s.globalConfiguration.Eureka != nil {
		s.providers = append(s.providers, s.globalConfiguration.Eureka)
	}
	if s.globalConfiguration.ECS != nil {
		s.providers = append(s.providers, s.globalConfiguration.ECS)
	}
	if s.globalConfiguration.Rancher != nil {
		s.providers = append(s.providers, s.globalConfiguration.Rancher)
	}
	if s.globalConfiguration.DynamoDB != nil {
		s.providers = append(s.providers, s.globalConfiguration.DynamoDB)
	}
	if s.globalConfiguration.ServiceFabric != nil {
		s.providers = append(s.providers, s.globalConfiguration.ServiceFabric)
	}
}

func (s *Server) startProviders() {
	// start providers
	for _, p := range s.providers {
		providerType := reflect.TypeOf(p)
		jsonConf, _ := json.Marshal(p)
		log.Infof("Starting provider %v %s", providerType, jsonConf)
		currentProvider := p
		safe.Go(func() {
			err := currentProvider.Provide(s.configurationChan, s.routinesPool, s.globalConfiguration.Constraints)
			if err != nil {
				log.Errorf("Error starting provider %v: %s", providerType, err)
			}
		})
	}
}

func createClientTLSConfig(entryPointName string, tlsOption *traefikTls.TLS) (*tls.Config, error) {
	if tlsOption == nil {
		return nil, errors.New("no TLS provided")
	}

	config, _, err := tlsOption.Certificates.CreateTLSConfig(entryPointName)
	if err != nil {
		return nil, err
	}

	if len(tlsOption.ClientCAFiles) > 0 {
		log.Warnf("Deprecated configuration found during client TLS configuration creation: %s. Please use %s (which allows to make the CA Files optional).", "tls.ClientCAFiles", "tls.ClientCA.files")
		tlsOption.ClientCA.Files = tlsOption.ClientCAFiles
		tlsOption.ClientCA.Optional = false
	}
	if len(tlsOption.ClientCA.Files) > 0 {
		pool := x509.NewCertPool()
		for _, caFile := range tlsOption.ClientCA.Files {
			data, err := ioutil.ReadFile(caFile)
			if err != nil {
				return nil, err
			}
			if !pool.AppendCertsFromPEM(data) {
				return nil, errors.New("invalid certificate(s) in " + caFile)
			}
		}
		config.RootCAs = pool
	}
	config.BuildNameToCertificate()
	return config, nil
}

// creates a TLS config that allows terminating HTTPS for multiple domains using SNI
func (s *Server) createTLSConfig(entryPointName string, tlsOption *traefikTls.TLS, router *middlewares.HandlerSwitcher) (*tls.Config, error) {
	if tlsOption == nil {
		return nil, nil
	}

	config, epDomainsCertificates, err := tlsOption.Certificates.CreateTLSConfig(entryPointName)
	if err != nil {
		return nil, err
	}
	epDomainsCertificatesTmp := new(traefikTls.DomainsCertificates)
	if epDomainsCertificates[entryPointName] != nil {
		epDomainsCertificatesTmp = epDomainsCertificates[entryPointName]
	} else {
		*epDomainsCertificatesTmp = make(map[string]*tls.Certificate)
	}
	s.serverEntryPoints[entryPointName].certs.Set(epDomainsCertificatesTmp)
	// ensure http2 enabled
	config.NextProtos = []string{"h2", "http/1.1"}

	if len(tlsOption.ClientCAFiles) > 0 {
		log.Warnf("Deprecated configuration found during TLS configuration creation: %s. Please use %s (which allows to make the CA Files optional).", "tls.ClientCAFiles", "tls.ClientCA.files")
		tlsOption.ClientCA.Files = tlsOption.ClientCAFiles
		tlsOption.ClientCA.Optional = false
	}
	if len(tlsOption.ClientCA.Files) > 0 {
		pool := x509.NewCertPool()
		for _, caFile := range tlsOption.ClientCA.Files {
			data, err := ioutil.ReadFile(caFile)
			if err != nil {
				return nil, err
			}
			ok := pool.AppendCertsFromPEM(data)
			if !ok {
				return nil, errors.New("invalid certificate(s) in " + caFile)
			}
		}
		config.ClientCAs = pool
		if tlsOption.ClientCA.Optional {
			config.ClientAuth = tls.VerifyClientCertIfGiven
		} else {
			config.ClientAuth = tls.RequireAndVerifyClientCert
		}
	}

	if s.globalConfiguration.ACME != nil {
		if _, ok := s.serverEntryPoints[s.globalConfiguration.ACME.EntryPoint]; ok {
			if entryPointName == s.globalConfiguration.ACME.EntryPoint {
				checkOnDemandDomain := func(domain string) bool {
					routeMatch := &mux.RouteMatch{}
					router := router.GetHandler()
					match := router.Match(&http.Request{URL: &url.URL{}, Host: domain}, routeMatch)
					if match && routeMatch.Route != nil {
						return true
					}
					return false
				}
				if s.leadership == nil {
					err := s.globalConfiguration.ACME.CreateLocalConfig(config, &s.serverEntryPoints[entryPointName].certs, checkOnDemandDomain)
					if err != nil {
						return nil, err
					}
				} else {
					err := s.globalConfiguration.ACME.CreateClusterConfig(s.leadership, config, &s.serverEntryPoints[entryPointName].certs, checkOnDemandDomain)
					if err != nil {
						return nil, err
					}
				}
			}
		} else {
			return nil, errors.New("Unknown entrypoint " + s.globalConfiguration.ACME.EntryPoint + " for ACME configuration")
		}
	} else {
		config.GetCertificate = s.serverEntryPoints[entryPointName].getCertificate
	}
	if len(config.Certificates) == 0 {
		return nil, errors.New("No certificates found for TLS entrypoint " + entryPointName)
	}
	// BuildNameToCertificate parses the CommonName and SubjectAlternateName fields
	// in each certificate and populates the config.NameToCertificate map.
	config.BuildNameToCertificate()
	//Set the minimum TLS version if set in the config TOML
	if minConst, exists := traefikTls.MinVersion[s.globalConfiguration.EntryPoints[entryPointName].TLS.MinVersion]; exists {
		config.PreferServerCipherSuites = true
		config.MinVersion = minConst
	}
	//Set the list of CipherSuites if set in the config TOML
	if s.globalConfiguration.EntryPoints[entryPointName].TLS.CipherSuites != nil {
		//if our list of CipherSuites is defined in the entrypoint config, we can re-initilize the suites list as empty
		config.CipherSuites = make([]uint16, 0)
		for _, cipher := range s.globalConfiguration.EntryPoints[entryPointName].TLS.CipherSuites {
			if cipherConst, exists := traefikTls.CipherSuites[cipher]; exists {
				config.CipherSuites = append(config.CipherSuites, cipherConst)
			} else {
				//CipherSuite listed in the toml does not exist in our listed
				return nil, errors.New("Invalid CipherSuite: " + cipher)
			}
		}
	}
	return config, nil
}

func (s *Server) startServer(serverEntryPoint *serverEntryPoint, globalConfiguration configuration.GlobalConfiguration) {
	log.Infof("Starting server on %s", serverEntryPoint.httpServer.Addr)
	var err error
	if serverEntryPoint.httpServer.TLSConfig != nil {
		err = serverEntryPoint.httpServer.ServeTLS(serverEntryPoint.listener, "", "")
	} else {
		err = serverEntryPoint.httpServer.Serve(serverEntryPoint.listener)
	}
	if err != http.ErrServerClosed {
		log.Error("Error creating server: ", err)
	}
}

func (s *Server) addInternalRoutes(entryPointName string, router *mux.Router) {
	if s.globalConfiguration.Metrics != nil && s.globalConfiguration.Metrics.Prometheus != nil && s.globalConfiguration.Metrics.Prometheus.EntryPoint == entryPointName {
		metrics.PrometheusHandler{}.AddRoutes(router)
	}

	if s.globalConfiguration.Rest != nil && s.globalConfiguration.Rest.EntryPoint == entryPointName {
		s.globalConfiguration.Rest.AddRoutes(router)
	}

	if s.globalConfiguration.API != nil && s.globalConfiguration.API.EntryPoint == entryPointName {
		s.globalConfiguration.API.AddRoutes(router)
	}
}

func (s *Server) addInternalPublicRoutes(entryPointName string, router *mux.Router) {
	if s.globalConfiguration.Ping != nil && s.globalConfiguration.Ping.EntryPoint != "" && s.globalConfiguration.Ping.EntryPoint == entryPointName {
		s.globalConfiguration.Ping.AddRoutes(router)
	}
}

func (s *Server) addACMERoutes(entryPointName string, router *mux.Router) {
	if s.globalConfiguration.ACME != nil && s.globalConfiguration.ACME.HTTPChallenge != nil && s.globalConfiguration.ACME.HTTPChallenge.EntryPoint == entryPointName {
		s.globalConfiguration.ACME.AddRoutes(router)
	}
}

func (s *Server) prepareServer(entryPointName string, entryPoint *configuration.EntryPoint, router *middlewares.HandlerSwitcher, middlewares []negroni.Handler, internalMiddlewares []negroni.Handler) (*http.Server, net.Listener, error) {
	readTimeout, writeTimeout, idleTimeout := buildServerTimeouts(s.globalConfiguration)
	log.Infof("Preparing server %s %+v with readTimeout=%s writeTimeout=%s idleTimeout=%s", entryPointName, entryPoint, readTimeout, writeTimeout, idleTimeout)

	// middlewares
	n := negroni.New()
	for _, middleware := range middlewares {
		n.Use(middleware)
	}
	n.UseHandler(router)

	path := "/"
	if s.globalConfiguration.Web != nil && s.globalConfiguration.Web.Path != "" {
		path = s.globalConfiguration.Web.Path
	}

	internalMuxRouter := s.buildInternalRouter(entryPointName, path, internalMiddlewares)
	internalMuxRouter.NotFoundHandler = n

	tlsConfig, err := s.createTLSConfig(entryPointName, entryPoint.TLS, router)
	if err != nil {
		log.Errorf("Error creating TLS config: %s", err)
		return nil, nil, err
	}

	listener, err := net.Listen("tcp", entryPoint.Address)
	if err != nil {
		log.Error("Error opening listener ", err)
		return nil, nil, err
	}

	if entryPoint.ProxyProtocol != nil {
		IPs, err := whitelist.NewIP(entryPoint.ProxyProtocol.TrustedIPs, entryPoint.ProxyProtocol.Insecure)
		if err != nil {
			return nil, nil, fmt.Errorf("error creating whitelist: %s", err)
		}
		log.Infof("Enabling ProxyProtocol for trusted IPs %v", entryPoint.ProxyProtocol.TrustedIPs)
		listener = &proxyproto.Listener{
			Listener: listener,
			SourceCheck: func(addr net.Addr) (bool, error) {
				ip, ok := addr.(*net.TCPAddr)
				if !ok {
					return false, fmt.Errorf("type error %v", addr)
				}
				return IPs.ContainsIP(ip.IP)
			},
		}
	}

	return &http.Server{
			Addr:         entryPoint.Address,
			Handler:      internalMuxRouter,
			TLSConfig:    tlsConfig,
			ReadTimeout:  readTimeout,
			WriteTimeout: writeTimeout,
			IdleTimeout:  idleTimeout,
			ErrorLog:     httpServerLogger,
		},
		listener,
		nil
}

func (s *Server) buildInternalRouter(entryPointName, path string, internalMiddlewares []negroni.Handler) *mux.Router {
	internalMuxRouter := mux.NewRouter()
	internalMuxRouter.StrictSlash(true)
	internalMuxRouter.SkipClean(true)

	internalMuxSubrouter := internalMuxRouter.PathPrefix(path).Subrouter()
	internalMuxSubrouter.StrictSlash(true)
	internalMuxSubrouter.SkipClean(true)

	s.addInternalRoutes(entryPointName, internalMuxSubrouter)
	internalMuxRouter.Walk(wrapRoute(internalMiddlewares))

	s.addInternalPublicRoutes(entryPointName, internalMuxSubrouter)

	s.addACMERoutes(entryPointName, internalMuxRouter)

	return internalMuxRouter
}

// wrapRoute with middlewares
func wrapRoute(middlewares []negroni.Handler) func(*mux.Route, *mux.Router, []*mux.Route) error {
	return func(route *mux.Route, router *mux.Router, ancestors []*mux.Route) error {
		middles := append(middlewares, negroni.Wrap(route.GetHandler()))
		route.Handler(negroni.New(middles...))
		return nil
	}
}

func buildServerTimeouts(globalConfig configuration.GlobalConfiguration) (readTimeout, writeTimeout, idleTimeout time.Duration) {
	readTimeout = time.Duration(0)
	writeTimeout = time.Duration(0)
	if globalConfig.RespondingTimeouts != nil {
		readTimeout = time.Duration(globalConfig.RespondingTimeouts.ReadTimeout)
		writeTimeout = time.Duration(globalConfig.RespondingTimeouts.WriteTimeout)
	}

	// Prefer legacy idle timeout parameter for backwards compatibility reasons
	if globalConfig.IdleTimeout > 0 {
		idleTimeout = time.Duration(globalConfig.IdleTimeout)
		log.Warn("top-level idle timeout configuration has been deprecated -- please use responding timeouts")
	} else if globalConfig.RespondingTimeouts != nil {
		idleTimeout = time.Duration(globalConfig.RespondingTimeouts.IdleTimeout)
	} else {
		idleTimeout = configuration.DefaultIdleTimeout
	}

	return readTimeout, writeTimeout, idleTimeout
}

func (s *Server) buildEntryPoints(globalConfiguration configuration.GlobalConfiguration) map[string]*serverEntryPoint {
	serverEntryPoints := make(map[string]*serverEntryPoint)
	for entryPointName := range globalConfiguration.EntryPoints {
		router := s.buildDefaultHTTPRouter()
		serverEntryPoints[entryPointName] = &serverEntryPoint{
			httpRouter: middlewares.NewHandlerSwitcher(router),
		}
	}
	return serverEntryPoints
}

// getRoundTripper will either use server.defaultForwardingRoundTripper or create a new one
// given a custom TLS configuration is passed and the passTLSCert option is set to true.
func (s *Server) getRoundTripper(entryPointName string, globalConfiguration configuration.GlobalConfiguration, passTLSCert bool, tls *traefikTls.TLS) (http.RoundTripper, error) {
	if passTLSCert {
		tlsConfig, err := createClientTLSConfig(entryPointName, tls)
		if err != nil {
			log.Errorf("Failed to create TLSClientConfig: %s", err)
			return nil, err
		}

		transport := createHTTPTransport(globalConfiguration)
		transport.TLSClientConfig = tlsConfig
		return transport, nil
	}

	return s.defaultForwardingRoundTripper, nil
}

// loadConfig returns a new gorilla.mux Route from the specified global configuration and the dynamic
// provider configurations.
func (s *Server) loadConfig(configurations types.Configurations, globalConfiguration configuration.GlobalConfiguration) (map[string]*serverEntryPoint, error) {
	serverEntryPoints := s.buildEntryPoints(globalConfiguration)
	redirectHandlers := make(map[string]negroni.Handler)
	backends := map[string]http.Handler{}
	backendsHealthCheck := map[string]*healthcheck.BackendHealthCheck{}
	errorHandler := NewRecordingErrorHandler(middlewares.DefaultNetErrorRecorder{})

	for _, config := range configurations {
		frontendNames := sortedFrontendNamesForConfig(config)
	frontend:
		for _, frontendName := range frontendNames {
			frontend := config.Frontends[frontendName]

			log.Debugf("Creating frontend %s", frontendName)

			if len(frontend.EntryPoints) == 0 {
				log.Errorf("No entrypoint defined for frontend %s, defaultEntryPoints:%s", frontendName, globalConfiguration.DefaultEntryPoints)
				log.Errorf("Skipping frontend %s...", frontendName)
				continue frontend
			}
			var failedEntrypoints int
			for _, entryPointName := range frontend.EntryPoints {
				log.Debugf("Wiring frontend %s to entryPoint %s", frontendName, entryPointName)
				if _, ok := serverEntryPoints[entryPointName]; !ok {
					log.Errorf("Undefined entrypoint '%s' for frontend %s", entryPointName, frontendName)
					failedEntrypoints++
					if failedEntrypoints == len(frontend.EntryPoints) {
						log.Errorf("Skipping frontend %s...", frontendName)
						continue frontend
					}
					continue
				}

				newServerRoute := &serverRoute{route: serverEntryPoints[entryPointName].httpRouter.GetHandler().NewRoute().Name(frontendName)}
				for routeName, route := range frontend.Routes {
					err := getRoute(newServerRoute, &route)
					if err != nil {
						log.Errorf("Error creating route for frontend %s: %v", frontendName, err)
						log.Errorf("Skipping frontend %s...", frontendName)
						continue frontend
					}
					log.Debugf("Creating route %s %s", routeName, route.Rule)
				}

				entryPoint := globalConfiguration.EntryPoints[entryPointName]
				n := negroni.New()
				if entryPoint.Redirect != nil {
					if redirectHandlers[entryPointName] != nil {
						n.Use(redirectHandlers[entryPointName])
					} else if handler, err := s.buildRedirectHandler(entryPointName, entryPoint.Redirect); err != nil {
						log.Errorf("Error loading entrypoint configuration for frontend %s: %v", frontendName, err)
						log.Errorf("Skipping frontend %s...", frontendName)
						continue frontend
					} else {
						handlerToUse := s.wrapNegroniHandlerWithAccessLog(handler, fmt.Sprintf("entrypoint redirect for %s", frontendName))
						n.Use(handlerToUse)
						redirectHandlers[entryPointName] = handlerToUse
					}
				}
				if backends[entryPointName+frontend.Backend] == nil {
					log.Debugf("Creating backend %s", frontend.Backend)

					roundTripper, err := s.getRoundTripper(entryPointName, globalConfiguration, frontend.PassTLSCert, entryPoint.TLS)
					if err != nil {
						log.Errorf("Failed to create RoundTripper for frontend %s: %v", frontendName, err)
						log.Errorf("Skipping frontend %s...", frontendName)
						continue frontend
					}

					rewriter, err := NewHeaderRewriter(entryPoint.ForwardedHeaders.TrustedIPs, entryPoint.ForwardedHeaders.Insecure)
					if err != nil {
						log.Errorf("Error creating rewriter for frontend %s: %v", frontendName, err)
						log.Errorf("Skipping frontend %s...", frontendName)
						continue frontend
					}

					headerMiddleware := middlewares.NewHeaderFromStruct(frontend.Headers)
					var responseModifier func(res *http.Response) error
					if headerMiddleware != nil {
						responseModifier = headerMiddleware.ModifyResponseHeaders
					}

					var fwd http.Handler

					fwd, err = forward.New(
						forward.Stream(true),
						forward.PassHostHeader(frontend.PassHostHeader),
						forward.RoundTripper(roundTripper),
						forward.ErrorHandler(errorHandler),
						forward.Rewriter(rewriter),
						forward.ResponseModifier(responseModifier),
					)

					if err != nil {
						log.Errorf("Error creating forwarder for frontend %s: %v", frontendName, err)
						log.Errorf("Skipping frontend %s...", frontendName)
						continue frontend
					}

					if s.tracingMiddleware.IsEnabled() {
						tm := s.tracingMiddleware.NewForwarderMiddleware(frontendName, frontend.Backend)

						next := fwd
						fwd = http.HandlerFunc(func(w http.ResponseWriter, r *http.Request) {
							tm.ServeHTTP(w, r, next.ServeHTTP)
						})
					}

					var rr *roundrobin.RoundRobin
					var saveFrontend http.Handler
					if s.accessLoggerMiddleware != nil {
						saveBackend := accesslog.NewSaveBackend(fwd, frontend.Backend)
						saveFrontend = accesslog.NewSaveFrontend(saveBackend, frontendName)
						rr, _ = roundrobin.New(saveFrontend)
					} else {
						rr, _ = roundrobin.New(fwd)
					}

					if config.Backends[frontend.Backend] == nil {
						log.Errorf("Undefined backend '%s' for frontend %s", frontend.Backend, frontendName)
						log.Errorf("Skipping frontend %s...", frontendName)
						continue frontend
					}

					lbMethod, err := types.NewLoadBalancerMethod(config.Backends[frontend.Backend].LoadBalancer)
					if err != nil {
						log.Errorf("Error loading load balancer method '%+v' for frontend %s: %v", config.Backends[frontend.Backend].LoadBalancer, frontendName, err)
						log.Errorf("Skipping frontend %s...", frontendName)
						continue frontend
					}

					var sticky *roundrobin.StickySession
					var cookieName string
					if stickiness := config.Backends[frontend.Backend].LoadBalancer.Stickiness; stickiness != nil {
						cookieName = cookie.GetName(stickiness.CookieName, frontend.Backend)
						sticky = roundrobin.NewStickySession(cookieName)
					}

					var lb http.Handler
					switch lbMethod {
					case types.Drr:
						log.Debugf("Creating load-balancer drr")
						rebalancer, _ := roundrobin.NewRebalancer(rr)
						if sticky != nil {
							log.Debugf("Sticky session with cookie %v", cookieName)
							rebalancer, _ = roundrobin.NewRebalancer(rr, roundrobin.RebalancerStickySession(sticky))
						}
						lb = rebalancer
						if err := configureLBServers(rebalancer, config, frontend); err != nil {
							log.Errorf("Skipping frontend %s...", frontendName)
							continue frontend
						}
						hcOpts := parseHealthCheckOptions(rebalancer, frontend.Backend, config.Backends[frontend.Backend].HealthCheck, globalConfiguration.HealthCheck)
						if hcOpts != nil {
							log.Debugf("Setting up backend health check %s", *hcOpts)
							hcOpts.Transport = s.defaultForwardingRoundTripper
							backendsHealthCheck[entryPointName+frontend.Backend] = healthcheck.NewBackendHealthCheck(*hcOpts, frontend.Backend)
						}
						lb = middlewares.NewEmptyBackendHandler(rebalancer, lb)
					case types.Wrr:
						log.Debugf("Creating load-balancer wrr")
						if sticky != nil {
							log.Debugf("Sticky session with cookie %v", cookieName)
							if s.accessLoggerMiddleware != nil {
								rr, _ = roundrobin.New(saveFrontend, roundrobin.EnableStickySession(sticky))
							} else {
								rr, _ = roundrobin.New(fwd, roundrobin.EnableStickySession(sticky))
							}
						}
						lb = rr
						if err := configureLBServers(rr, config, frontend); err != nil {
							log.Errorf("Skipping frontend %s...", frontendName)
							continue frontend
						}
						hcOpts := parseHealthCheckOptions(rr, frontend.Backend, config.Backends[frontend.Backend].HealthCheck, globalConfiguration.HealthCheck)
						if hcOpts != nil {
							log.Debugf("Setting up backend health check %s", *hcOpts)
							hcOpts.Transport = s.defaultForwardingRoundTripper
							backendsHealthCheck[entryPointName+frontend.Backend] = healthcheck.NewBackendHealthCheck(*hcOpts, frontend.Backend)
						}
						lb = middlewares.NewEmptyBackendHandler(rr, lb)
					}

					if len(frontend.Errors) > 0 {
						for _, errorPage := range frontend.Errors {
							if config.Backends[errorPage.Backend] != nil && config.Backends[errorPage.Backend].Servers["error"].URL != "" {
								errorPageHandler, err := middlewares.NewErrorPagesHandler(errorPage, config.Backends[errorPage.Backend].Servers["error"].URL)
								if err != nil {
									log.Errorf("Error creating custom error page middleware, %v", err)
								} else {
									n.Use(errorPageHandler)
								}
							} else {
								log.Errorf("Error Page is configured for Frontend %s, but either Backend %s is not set or Backend URL is missing", frontendName, errorPage.Backend)
							}
						}
					}

					if frontend.RateLimit != nil && len(frontend.RateLimit.RateSet) > 0 {
						lb, err = s.buildRateLimiter(lb, frontend.RateLimit)
						lb = s.wrapHTTPHandlerWithAccessLog(lb, fmt.Sprintf("rate limit for %s", frontendName))
						if err != nil {
							log.Errorf("Error creating rate limiter: %v", err)
							log.Errorf("Skipping frontend %s...", frontendName)
							continue frontend
						}
					}

					maxConns := config.Backends[frontend.Backend].MaxConn
					if maxConns != nil && maxConns.Amount != 0 {
						extractFunc, err := utils.NewExtractor(maxConns.ExtractorFunc)
						if err != nil {
							log.Errorf("Error creating connlimit: %v", err)
							log.Errorf("Skipping frontend %s...", frontendName)
							continue frontend
						}
						log.Debugf("Creating load-balancer connlimit")
						lb, err = connlimit.New(lb, extractFunc, maxConns.Amount)
						lb = s.wrapHTTPHandlerWithAccessLog(lb, fmt.Sprintf("connection limit for %s", frontendName))
						if err != nil {
							log.Errorf("Error creating connlimit: %v", err)
							log.Errorf("Skipping frontend %s...", frontendName)
							continue frontend
						}
					}

					if globalConfiguration.Retry != nil {
						countServers := len(config.Backends[frontend.Backend].Servers)
						lb = s.buildRetryMiddleware(lb, globalConfiguration, countServers, frontend.Backend)
					}

					if s.metricsRegistry.IsEnabled() {
						n.Use(middlewares.NewMetricsWrapper(s.metricsRegistry, frontend.Backend))
					}

					ipWhitelistMiddleware, err := configureIPWhitelistMiddleware(frontend.WhitelistSourceRange)
					if err != nil {
						log.Errorf("Error creating IP Whitelister: %s", err)
					} else if ipWhitelistMiddleware != nil {
						ipWhitelistMiddleware = s.wrapNegroniHandlerWithAccessLog(ipWhitelistMiddleware, fmt.Sprintf("ipwhitelister for %s", frontendName))
						n.Use(s.tracingMiddleware.NewNegroniHandlerWrapper("IP whitelist", ipWhitelistMiddleware, false))
						log.Infof("Configured IP Whitelists: %s", frontend.WhitelistSourceRange)
					}

					if frontend.Redirect != nil {
						rewrite, err := s.buildRedirectHandler(entryPointName, frontend.Redirect)
						if err != nil {
							log.Errorf("Error creating Frontend Redirect: %v", err)
						}
						n.Use(s.wrapNegroniHandlerWithAccessLog(rewrite, fmt.Sprintf("frontend redirect for %s", frontendName)))
						log.Debugf("Frontend %s redirect created", frontendName)
					}

					if len(frontend.BasicAuth) > 0 {
						users := types.Users{}
						for _, user := range frontend.BasicAuth {
							users = append(users, user)
						}

						auth := &types.Auth{}
						auth.Basic = &types.Basic{
							Users: users,
						}
						authMiddleware, err := mauth.NewAuthenticator(auth, s.tracingMiddleware)
						if err != nil {
							log.Errorf("Error creating Auth: %s", err)
						} else {
							n.Use(s.wrapNegroniHandlerWithAccessLog(authMiddleware, fmt.Sprintf("Auth for %s", frontendName)))
						}
					}

					if headerMiddleware != nil {
						log.Debugf("Adding header middleware for frontend %s", frontendName)
						n.Use(s.tracingMiddleware.NewNegroniHandlerWrapper("Header", headerMiddleware, false))
					}

					secureMiddleware := middlewares.NewSecure(frontend.Headers)
					if secureMiddleware != nil {
						log.Debugf("Adding secure middleware for frontend %s", frontendName)
						n.UseFunc(secureMiddleware.HandlerFuncWithNext)
					}

					if config.Backends[frontend.Backend].CircuitBreaker != nil {
						log.Debugf("Creating circuit breaker %s", config.Backends[frontend.Backend].CircuitBreaker.Expression)
						expression := config.Backends[frontend.Backend].CircuitBreaker.Expression
						circuitBreaker, err := middlewares.NewCircuitBreaker(lb, expression, middlewares.NewCircuitBreakerOptions(expression))
						if err != nil {
							log.Errorf("Error creating circuit breaker: %v", err)
							log.Errorf("Skipping frontend %s...", frontendName)
							continue frontend
						}
						n.Use(s.tracingMiddleware.NewNegroniHandlerWrapper("Circuit breaker", circuitBreaker, false))
					} else {
						n.UseHandler(lb)
					}
					backends[entryPointName+frontend.Backend] = n
				} else {
					log.Debugf("Reusing backend %s", frontend.Backend)
				}
				if frontend.Priority > 0 {
					newServerRoute.route.Priority(frontend.Priority)
				}
				s.wireFrontendBackend(newServerRoute, backends[entryPointName+frontend.Backend])

				err := newServerRoute.route.GetError()
				if err != nil {
					log.Errorf("Error building route: %s", err)
				}
			}
		}
	}
	healthcheck.GetHealthCheck().SetBackendsConfiguration(s.routinesPool.Ctx(), backendsHealthCheck)
	// Get new certificates list sorted per entrypoints
	// Update certificates
	entryPointsCertificates, err := s.loadHTTPSConfiguration(configurations, globalConfiguration.DefaultEntryPoints)
	//sort routes and update certificates
	for serverEntryPointName, serverEntryPoint := range serverEntryPoints {
		serverEntryPoint.httpRouter.GetHandler().SortRoutes()
		_, exists := entryPointsCertificates[serverEntryPointName]
		if exists {
			serverEntryPoint.certs.Set(entryPointsCertificates[serverEntryPointName])
		}
	}

	return serverEntryPoints, err
}

func configureLBServers(lb healthcheck.LoadBalancer, config *types.Configuration, frontend *types.Frontend) error {
	for serverName, server := range config.Backends[frontend.Backend].Servers {
		u, err := url.Parse(server.URL)
		if err != nil {
			log.Errorf("Error parsing server URL %s: %v", server.URL, err)
			return err
		}
		log.Debugf("Creating server %s at %s with weight %d", serverName, u, server.Weight)
		if err := lb.UpsertServer(u, roundrobin.Weight(server.Weight)); err != nil {
			log.Errorf("Error adding server %s to load balancer: %v", server.URL, err)
			return err
		}
	}
	return nil
}

func configureIPWhitelistMiddleware(whitelistSourceRanges []string) (negroni.Handler, error) {
	if len(whitelistSourceRanges) > 0 {
		ipSourceRanges := whitelistSourceRanges
		ipWhitelistMiddleware, err := middlewares.NewIPWhitelister(ipSourceRanges)

		if err != nil {
			return nil, err
		}

		return ipWhitelistMiddleware, nil
	}

	return nil, nil
}

func (s *Server) wireFrontendBackend(serverRoute *serverRoute, handler http.Handler) {
	// path replace - This needs to always be the very last on the handler chain (first in the order in this function)
	// -- Replacing Path should happen at the very end of the Modifier chain, after all the Matcher+Modifiers ran
	if len(serverRoute.replacePath) > 0 {
		handler = &middlewares.ReplacePath{
			Path:    serverRoute.replacePath,
			Handler: handler,
		}
	}

	if len(serverRoute.replacePathRegex) > 0 {
		sp := strings.Split(serverRoute.replacePathRegex, " ")
		if len(sp) == 2 {
			handler = middlewares.NewReplacePathRegexHandler(sp[0], sp[1], handler)
		} else {
			log.Warnf("Invalid syntax for ReplacePathRegex: %s. Separate the regular expression and the replacement by a space.", serverRoute.replacePathRegex)
		}
	}

	// add prefix - This needs to always be right before ReplacePath on the chain (second in order in this function)
	// -- Adding Path Prefix should happen after all *Strip Matcher+Modifiers ran, but before Replace (in case it's configured)
	if len(serverRoute.addPrefix) > 0 {
		handler = &middlewares.AddPrefix{
			Prefix:  serverRoute.addPrefix,
			Handler: handler,
		}
	}

	// strip prefix
	if len(serverRoute.stripPrefixes) > 0 {
		handler = &middlewares.StripPrefix{
			Prefixes: serverRoute.stripPrefixes,
			Handler:  handler,
		}
	}

	// strip prefix with regex
	if len(serverRoute.stripPrefixesRegex) > 0 {
		handler = middlewares.NewStripPrefixRegex(handler, serverRoute.stripPrefixesRegex)
	}

	serverRoute.route.Handler(handler)
}

func (s *Server) buildRedirectHandler(srcEntryPointName string, redirect *types.Redirect) (*middlewares.Rewrite, error) {
	// entry point redirect
	if len(redirect.EntryPoint) > 0 {
		return s.buildEntryPointRedirect(srcEntryPointName, redirect.EntryPoint)
	}

	// regex redirect
	rewrite, err := middlewares.NewRewrite(redirect.Regex, redirect.Replacement, true)
	if err != nil {
		return nil, err
	}
	log.Debugf("Creating entryPoint redirect %s -> %s -> %s", srcEntryPointName, redirect.Regex, redirect.Replacement)

	return rewrite, nil
}

func (s *Server) buildEntryPointRedirect(srcEntryPointName string, redirectEntryPoint string) (*middlewares.Rewrite, error) {
	regex, replacement, err := s.buildRedirect(redirectEntryPoint)
	if err != nil {
		return nil, err
	}

	rewrite, err := middlewares.NewRewrite(regex, replacement, true)
	if err != nil {
		// Impossible case because error is always nil
		return nil, err
	}
	log.Debugf("Creating entryPoint redirect %s -> %s : %s -> %s", srcEntryPointName, redirectEntryPoint, regex, replacement)

	return rewrite, nil
}

func (s *Server) buildRedirect(entryPointName string) (string, string, error) {
	entryPoint := s.globalConfiguration.EntryPoints[entryPointName]
	if entryPoint == nil {
		return "", "", fmt.Errorf("unknown target entrypoint %q", entryPointName)
	}

	exp := regexp.MustCompile(`(:\d+)`)
	match := exp.FindStringSubmatch(entryPoint.Address)
	if len(match) == 0 {
		return "", "", fmt.Errorf("bad Address format %q", entryPoint.Address)
	}

	var protocol = "http"
	if s.globalConfiguration.EntryPoints[entryPointName].TLS != nil {
		protocol = "https"
	}

	replacement := protocol + "://$1" + match[0] + "$2"
	return defaultRedirectRegex, replacement, nil
}

func (s *Server) buildDefaultHTTPRouter() *mux.Router {
	router := mux.NewRouter()
	router.NotFoundHandler = s.wrapHTTPHandlerWithAccessLog(http.HandlerFunc(notFoundHandler), "backend not found")
	router.StrictSlash(true)
	router.SkipClean(true)
	return router
}

func parseHealthCheckOptions(lb healthcheck.LoadBalancer, backend string, hc *types.HealthCheck, hcConfig *configuration.HealthCheckConfig) *healthcheck.Options {
	if hc == nil || hc.Path == "" || hcConfig == nil {
		return nil
	}

	interval := time.Duration(hcConfig.Interval)
	if hc.Interval != "" {
		intervalOverride, err := time.ParseDuration(hc.Interval)
		switch {
		case err != nil:
			log.Errorf("Illegal healthcheck interval for backend '%s': %s", backend, err)
		case intervalOverride <= 0:
			log.Errorf("Healthcheck interval smaller than zero for backend '%s', backend", backend)
		default:
			interval = intervalOverride
		}
	}

	return &healthcheck.Options{
		Path:     hc.Path,
		Port:     hc.Port,
		Interval: interval,
		LB:       lb,
	}
}

func getRoute(serverRoute *serverRoute, route *types.Route) error {
	rules := Rules{route: serverRoute}
	newRoute, err := rules.Parse(route.Rule)
	if err != nil {
		return err
	}
	newRoute.Priority(serverRoute.route.GetPriority() + len(route.Rule))
	serverRoute.route = newRoute
	return nil
}

func sortedFrontendNamesForConfig(configuration *types.Configuration) []string {
	var keys []string
	for key := range configuration.Frontends {
		keys = append(keys, key)
	}
	sort.Strings(keys)
	return keys
}

func configureFrontends(frontends map[string]*types.Frontend, defaultEntrypoints []string) {
	for _, frontend := range frontends {
		// default endpoints if not defined in frontends
		if len(frontend.EntryPoints) == 0 {
			frontend.EntryPoints = defaultEntrypoints
		}
	}
}

func configureBackends(backends map[string]*types.Backend) {
	for backendName := range backends {
		backend := backends[backendName]
		if backend.LoadBalancer != nil && backend.LoadBalancer.Sticky {
			log.Warnf("Deprecated configuration found: %s. Please use %s.", "backend.LoadBalancer.Sticky", "backend.LoadBalancer.Stickiness")
		}

		_, err := types.NewLoadBalancerMethod(backend.LoadBalancer)
		if err == nil {
			if backend.LoadBalancer != nil && backend.LoadBalancer.Stickiness == nil && backend.LoadBalancer.Sticky {
				backend.LoadBalancer.Stickiness = &types.Stickiness{
					CookieName: "_TRAEFIK_BACKEND",
				}
			}
		} else {
			log.Debugf("Validation of load balancer method for backend %s failed: %s. Using default method wrr.", backendName, err)

			var stickiness *types.Stickiness
			if backend.LoadBalancer != nil {
				if backend.LoadBalancer.Stickiness == nil {
					if backend.LoadBalancer.Sticky {
						stickiness = &types.Stickiness{
							CookieName: "_TRAEFIK_BACKEND",
						}
					}
				} else {
					stickiness = backend.LoadBalancer.Stickiness
				}
			}
			backend.LoadBalancer = &types.LoadBalancer{
				Method:     "wrr",
				Stickiness: stickiness,
			}
		}
	}
}

func (s *Server) registerMetricClients(metricsConfig *types.Metrics) {
	var registries []metrics.Registry

	if metricsConfig.Prometheus != nil {
		registries = append(registries, metrics.RegisterPrometheus(metricsConfig.Prometheus))
		log.Debug("Configured Prometheus metrics")
	}
	if metricsConfig.Datadog != nil {
		registries = append(registries, metrics.RegisterDatadog(metricsConfig.Datadog))
		log.Debugf("Configured DataDog metrics pushing to %s once every %s", metricsConfig.Datadog.Address, metricsConfig.Datadog.PushInterval)
	}
	if metricsConfig.StatsD != nil {
		registries = append(registries, metrics.RegisterStatsd(metricsConfig.StatsD))
		log.Debugf("Configured StatsD metrics pushing to %s once every %s", metricsConfig.StatsD.Address, metricsConfig.StatsD.PushInterval)
	}
	if metricsConfig.InfluxDB != nil {
		registries = append(registries, metrics.RegisterInfluxDB(metricsConfig.InfluxDB))
		log.Debugf("Configured InfluxDB metrics pushing to %s once every %s", metricsConfig.InfluxDB.Address, metricsConfig.InfluxDB.PushInterval)
	}

	if len(registries) > 0 {
		s.metricsRegistry = metrics.NewMultiRegistry(registries)
	}
}

func stopMetricsClients() {
	metrics.StopDatadog()
	metrics.StopStatsd()
	metrics.StopInfluxDB()
}

func (s *Server) buildRateLimiter(handler http.Handler, rlConfig *types.RateLimit) (http.Handler, error) {
	extractFunc, err := utils.NewExtractor(rlConfig.ExtractorFunc)
	if err != nil {
		return nil, err
	}
	log.Debugf("Creating load-balancer rate limiter")
	rateSet := ratelimit.NewRateSet()
	for _, rate := range rlConfig.RateSet {
		if err := rateSet.Add(time.Duration(rate.Period), rate.Average, rate.Burst); err != nil {
			return nil, err
		}
	}
	rateLimiter, err := ratelimit.New(handler, extractFunc, rateSet)
	return s.tracingMiddleware.NewHTTPHandlerWrapper("Rate limit", rateLimiter, false), err

}

func (s *Server) buildRetryMiddleware(handler http.Handler, globalConfig configuration.GlobalConfiguration, countServers int, backendName string) http.Handler {
	retryListeners := middlewares.RetryListeners{}
	if s.metricsRegistry.IsEnabled() {
		retryListeners = append(retryListeners, middlewares.NewMetricsRetryListener(s.metricsRegistry, backendName))
	}
	if s.accessLoggerMiddleware != nil {
		retryListeners = append(retryListeners, &accesslog.SaveRetries{})
	}

	retryAttempts := countServers
	if globalConfig.Retry.Attempts > 0 {
		retryAttempts = globalConfig.Retry.Attempts
	}

	log.Debugf("Creating retries max attempts %d", retryAttempts)

	return s.tracingMiddleware.NewHTTPHandlerWrapper("Retry", middlewares.NewRetry(retryAttempts, handler, retryListeners), false)
}
func (s *Server) wrapNegroniHandlerWithAccessLog(handler negroni.Handler, frontendName string) negroni.Handler {
	if s.accessLoggerMiddleware != nil {
		saveBackend := accesslog.NewSaveNegroniBackend(handler, "Træfik")
		saveFrontend := accesslog.NewSaveNegroniFrontend(saveBackend, frontendName)
		return saveFrontend
	}
	return handler
}

func (s *Server) wrapHTTPHandlerWithAccessLog(handler http.Handler, frontendName string) http.Handler {
	if s.accessLoggerMiddleware != nil {
		saveBackend := accesslog.NewSaveBackend(handler, "Træfik")
		saveFrontend := accesslog.NewSaveFrontend(saveBackend, frontendName)
		return saveFrontend
	}
	return handler
}<|MERGE_RESOLUTION|>--- conflicted
+++ resolved
@@ -474,13 +474,8 @@
 	newEPCertificates := make(map[string]*traefikTls.DomainsCertificates)
 	// Get all certificates
 	for _, configuration := range configurations {
-<<<<<<< HEAD
-		if configuration.TLSConfiguration != nil && len(configuration.TLSConfiguration) > 0 {
-			if err := traefikTls.SortTLSConfigurationPerEntryPoints(configuration.TLSConfiguration, newEPCertificates, defaultEntryPoints); err != nil {
-=======
 		if configuration.TLS != nil && len(configuration.TLS) > 0 {
-			if err := traefikTls.SortTLSPerEntryPoints(configuration.TLS, newEPCertificates); err != nil {
->>>>>>> 4afb3977
+			if err := traefikTls.SortTLSPerEntryPoints(configuration.TLS, newEPCertificates, defaultEntryPoints); err != nil {
 				return nil, err
 			}
 		}
